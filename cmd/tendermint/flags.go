package main

import (
	flag "github.com/spf13/pflag"
	"os"

	cfg "github.com/tendermint/go-config"
)

func parseFlags(config cfg.Config, args []string) {
	var (
		printHelp     bool
		moniker       string
		nodeLaddr     string
		seeds         string
		fastSync      bool
		skipUPNP      bool
		rpcLaddr      string
		grpcLaddr     string
		logLevel      string
		proxyApp      string
<<<<<<< HEAD
		abciTransport string
=======
		tmspTransport string

		pex bool
>>>>>>> c3a3cc76
	)

	// Declare flags
	var flags = flag.NewFlagSet("main", flag.ExitOnError)
	flags.BoolVar(&printHelp, "help", false, "Print this help message.")

	// configuration options
	flags.StringVar(&moniker, "moniker", config.GetString("moniker"), "Node Name")
	flags.StringVar(&nodeLaddr, "node_laddr", config.GetString("node_laddr"), "Node listen address. (0.0.0.0:0 means any interface, any port)")
	flags.StringVar(&seeds, "seeds", config.GetString("seeds"), "Comma delimited host:port seed nodes")
	flags.BoolVar(&fastSync, "fast_sync", config.GetBool("fast_sync"), "Fast blockchain syncing")
	flags.BoolVar(&skipUPNP, "skip_upnp", config.GetBool("skip_upnp"), "Skip UPNP configuration")
	flags.StringVar(&rpcLaddr, "rpc_laddr", config.GetString("rpc_laddr"), "RPC listen address. Port required")
	flags.StringVar(&grpcLaddr, "grpc_laddr", config.GetString("grpc_laddr"), "GRPC listen address (BroadcastTx only). Port required")
	flags.StringVar(&logLevel, "log_level", config.GetString("log_level"), "Log level")
	flags.StringVar(&proxyApp, "proxy_app", config.GetString("proxy_app"),
		"Proxy app address, or 'nilapp' or 'dummy' for local testing.")
<<<<<<< HEAD
	flags.StringVar(&abciTransport, "abci", config.GetString("abci"), "Specify abci transport (socket | grpc)")
=======
	flags.StringVar(&tmspTransport, "tmsp", config.GetString("tmsp"), "Specify tmsp transport (socket | grpc)")

	// feature flags
	flags.BoolVar(&pex, "pex", config.GetBool("pex_reactor"), "Enable Peer-Exchange (dev feature)")

>>>>>>> c3a3cc76
	flags.Parse(args)
	if printHelp {
		flags.PrintDefaults()
		os.Exit(0)
	}

	// Merge parsed flag values onto app.
	config.Set("moniker", moniker)
	config.Set("node_laddr", nodeLaddr)
	config.Set("seeds", seeds)
	config.Set("fast_sync", fastSync)
	config.Set("skip_upnp", skipUPNP)
	config.Set("rpc_laddr", rpcLaddr)
	config.Set("grpc_laddr", grpcLaddr)
	config.Set("log_level", logLevel)
	config.Set("proxy_app", proxyApp)
<<<<<<< HEAD
	config.Set("abci", abciTransport)
=======
	config.Set("tmsp", tmspTransport)

	config.Set("pex_reactor", pex)
>>>>>>> c3a3cc76
}<|MERGE_RESOLUTION|>--- conflicted
+++ resolved
@@ -19,13 +19,9 @@
 		grpcLaddr     string
 		logLevel      string
 		proxyApp      string
-<<<<<<< HEAD
 		abciTransport string
-=======
-		tmspTransport string
 
 		pex bool
->>>>>>> c3a3cc76
 	)
 
 	// Declare flags
@@ -43,15 +39,11 @@
 	flags.StringVar(&logLevel, "log_level", config.GetString("log_level"), "Log level")
 	flags.StringVar(&proxyApp, "proxy_app", config.GetString("proxy_app"),
 		"Proxy app address, or 'nilapp' or 'dummy' for local testing.")
-<<<<<<< HEAD
 	flags.StringVar(&abciTransport, "abci", config.GetString("abci"), "Specify abci transport (socket | grpc)")
-=======
-	flags.StringVar(&tmspTransport, "tmsp", config.GetString("tmsp"), "Specify tmsp transport (socket | grpc)")
 
 	// feature flags
 	flags.BoolVar(&pex, "pex", config.GetBool("pex_reactor"), "Enable Peer-Exchange (dev feature)")
 
->>>>>>> c3a3cc76
 	flags.Parse(args)
 	if printHelp {
 		flags.PrintDefaults()
@@ -68,11 +60,7 @@
 	config.Set("grpc_laddr", grpcLaddr)
 	config.Set("log_level", logLevel)
 	config.Set("proxy_app", proxyApp)
-<<<<<<< HEAD
 	config.Set("abci", abciTransport)
-=======
-	config.Set("tmsp", tmspTransport)
 
 	config.Set("pex_reactor", pex)
->>>>>>> c3a3cc76
 }