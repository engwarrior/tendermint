package state

import (
	"errors"
	"fmt"
	"time"

	dbm "github.com/tendermint/tm-db"

	abci "github.com/tendermint/tendermint/abci/types"
	"github.com/tendermint/tendermint/libs/fail"
	"github.com/tendermint/tendermint/libs/log"
	mempl "github.com/tendermint/tendermint/mempool"
<<<<<<< HEAD
	pc "github.com/tendermint/tendermint/proto/crypto"
=======
	tmproto "github.com/tendermint/tendermint/proto/types"
>>>>>>> a8a20827
	"github.com/tendermint/tendermint/proxy"
	"github.com/tendermint/tendermint/types"
)

//-----------------------------------------------------------------------------
// BlockExecutor handles block execution and state updates.
// It exposes ApplyBlock(), which validates & executes the block, updates state w/ ABCI responses,
// then commits and updates the mempool atomically, then saves state.

// BlockExecutor provides the context and accessories for properly executing a block.
type BlockExecutor struct {
	// save state, validators, consensus params, abci responses here
	db dbm.DB

	// execute the app against this
	proxyApp proxy.AppConnConsensus

	// events
	eventBus types.BlockEventPublisher

	// manage the mempool lock during commit
	// and update both with block results after commit.
	mempool mempl.Mempool
	evpool  EvidencePool

	logger log.Logger

	metrics *Metrics
}

type BlockExecutorOption func(executor *BlockExecutor)

func BlockExecutorWithMetrics(metrics *Metrics) BlockExecutorOption {
	return func(blockExec *BlockExecutor) {
		blockExec.metrics = metrics
	}
}

// NewBlockExecutor returns a new BlockExecutor with a NopEventBus.
// Call SetEventBus to provide one.
func NewBlockExecutor(
	db dbm.DB,
	logger log.Logger,
	proxyApp proxy.AppConnConsensus,
	mempool mempl.Mempool,
	evpool EvidencePool,
	options ...BlockExecutorOption,
) *BlockExecutor {
	res := &BlockExecutor{
		db:       db,
		proxyApp: proxyApp,
		eventBus: types.NopEventBus{},
		mempool:  mempool,
		evpool:   evpool,
		logger:   logger,
		metrics:  NopMetrics(),
	}

	for _, option := range options {
		option(res)
	}

	return res
}

func (blockExec *BlockExecutor) DB() dbm.DB {
	return blockExec.db
}

// SetEventBus - sets the event bus for publishing block related events.
// If not called, it defaults to types.NopEventBus.
func (blockExec *BlockExecutor) SetEventBus(eventBus types.BlockEventPublisher) {
	blockExec.eventBus = eventBus
}

// CreateProposalBlock calls state.MakeBlock with evidence from the evpool
// and txs from the mempool. The max bytes must be big enough to fit the commit.
// Up to 1/10th of the block space is allcoated for maximum sized evidence.
// The rest is given to txs, up to the max gas.
func (blockExec *BlockExecutor) CreateProposalBlock(
	height int64,
	state State, commit *types.Commit,
	proposerAddr []byte,
) (*types.Block, *types.PartSet) {

	maxBytes := state.ConsensusParams.Block.MaxBytes
	maxGas := state.ConsensusParams.Block.MaxGas

	// Fetch a limited amount of valid evidence
	maxNumEvidence, _ := types.MaxEvidencePerBlock(maxBytes)
	evidence := blockExec.evpool.PendingEvidence(maxNumEvidence)

	// Fetch a limited amount of valid txs
	maxDataBytes := types.MaxDataBytes(maxBytes, state.Validators.Size(), len(evidence))
	txs := blockExec.mempool.ReapMaxBytesMaxGas(maxDataBytes, maxGas)

	return state.MakeBlock(height, txs, commit, evidence, proposerAddr)
}

// ValidateBlock validates the given block against the given state.
// If the block is invalid, it returns an error.
// Validation does not mutate state, but does require historical information from the stateDB,
// ie. to verify evidence from a validator at an old height.
func (blockExec *BlockExecutor) ValidateBlock(state State, block *types.Block) error {
	return validateBlock(blockExec.evpool, blockExec.db, state, block)
}

// ApplyBlock validates the block against the state, executes it against the app,
// fires the relevant events, commits the app, and saves the new state and responses.
// It returns the new state and the block height to retain (pruning older blocks).
// It's the only function that needs to be called
// from outside this package to process and commit an entire block.
// It takes a blockID to avoid recomputing the parts hash.
func (blockExec *BlockExecutor) ApplyBlock(
	state State, blockID types.BlockID, block *types.Block,
) (State, int64, error) {

	if err := blockExec.ValidateBlock(state, block); err != nil {
		return state, 0, ErrInvalidBlock(err)
	}

	startTime := time.Now().UnixNano()
	abciResponses, err := execBlockOnProxyApp(blockExec.logger, blockExec.proxyApp, block, blockExec.db)
	endTime := time.Now().UnixNano()
	blockExec.metrics.BlockProcessingTime.Observe(float64(endTime-startTime) / 1000000)
	if err != nil {
		return state, 0, ErrProxyAppConn(err)
	}

	fail.Fail() // XXX

	// Save the results before we commit.
	SaveABCIResponses(blockExec.db, block.Height, abciResponses)
	fmt.Println("ahh")

	fail.Fail() // XXX

	// validate the validator updates and convert to tendermint types
	abciValUpdates := abciResponses.EndBlock.ValidatorUpdates
	err = validateValidatorUpdates(abciValUpdates, state.ConsensusParams.Validator)
	if err != nil {
		return state, 0, fmt.Errorf("error in validator updates: %v", err)
	}
	validatorUpdates, err := types.PB2TM.ValidatorUpdates(abciValUpdates)
	if err != nil {
		return state, 0, err
	}
	if len(validatorUpdates) > 0 {
		blockExec.logger.Info("Updates to validators", "updates", types.ValidatorListString(validatorUpdates))
	}

	// Update the state with the block and responses.
	state, err = updateState(state, blockID, &block.Header, abciResponses, validatorUpdates)
	if err != nil {
		return state, 0, fmt.Errorf("commit failed for application: %v", err)
	}

	// Lock mempool, commit app state, update mempoool.
	appHash, retainHeight, err := blockExec.Commit(state, block, abciResponses.DeliverTxs)
	if err != nil {
		return state, 0, fmt.Errorf("commit failed for application: %v", err)
	}

	// Update evpool with the block and state.
	blockExec.evpool.Update(block, state)

	fail.Fail() // XXX

	// Update the app hash and save the state.
	state.AppHash = appHash
	SaveState(blockExec.db, state)

	fail.Fail() // XXX

	// Events are fired after everything else.
	// NOTE: if we crash between Commit and Save, events wont be fired during replay
	fireEvents(blockExec.logger, blockExec.eventBus, block, abciResponses, validatorUpdates)

	return state, retainHeight, nil
}

// Commit locks the mempool, runs the ABCI Commit message, and updates the
// mempool.
// It returns the result of calling abci.Commit (the AppHash) and the height to retain (if any).
// The Mempool must be locked during commit and update because state is
// typically reset on Commit and old txs must be replayed against committed
// state before new txs are run in the mempool, lest they be invalid.
func (blockExec *BlockExecutor) Commit(
	state State,
	block *types.Block,
	deliverTxResponses []*abci.ResponseDeliverTx,
) ([]byte, int64, error) {
	blockExec.mempool.Lock()
	defer blockExec.mempool.Unlock()

	// while mempool is Locked, flush to ensure all async requests have completed
	// in the ABCI app before Commit.
	err := blockExec.mempool.FlushAppConn()
	if err != nil {
		blockExec.logger.Error("Client error during mempool.FlushAppConn", "err", err)
		return nil, 0, err
	}

	// Commit block, get hash back
	res, err := blockExec.proxyApp.CommitSync()
	if err != nil {
		blockExec.logger.Error(
			"Client error during proxyAppConn.CommitSync",
			"err", err,
		)
		return nil, 0, err
	}
	// ResponseCommit has no error code - just data

	blockExec.logger.Info(
		"Committed state",
		"height", block.Height,
		"txs", len(block.Txs),
		"appHash", fmt.Sprintf("%X", res.Data),
	)

	// Update mempool.
	err = blockExec.mempool.Update(
		block.Height,
		block.Txs,
		deliverTxResponses,
		TxPreCheck(state),
		TxPostCheck(state),
	)

	return res.Data, res.RetainHeight, err
}

//---------------------------------------------------------
// Helper functions for executing blocks and updating state

// Executes block's transactions on proxyAppConn.
// Returns a list of transaction results and updates to the validator set
func execBlockOnProxyApp(
	logger log.Logger,
	proxyAppConn proxy.AppConnConsensus,
	block *types.Block,
	stateDB dbm.DB,
) (*ABCIResponses, error) {
	var validTxs, invalidTxs = 0, 0

	txIndex := 0
	abciResponses := NewABCIResponses(block)

	// Execute transactions and get hash.
	proxyCb := func(req *abci.Request, res *abci.Response) {
		if r, ok := res.Value.(*abci.Response_DeliverTx); ok {
			// TODO: make use of res.Log
			// TODO: make use of this info
			// Blocks may include invalid txs.
			txRes := r.DeliverTx
			if txRes.Code == abci.CodeTypeOK {
				validTxs++
			} else {
				logger.Debug("Invalid tx", "code", txRes.Code, "log", txRes.Log)
				invalidTxs++
			}
			abciResponses.DeliverTxs[txIndex] = txRes
			txIndex++
		}
	}
	proxyAppConn.SetResponseCallback(proxyCb)

	commitInfo, byzVals := getBeginBlockValidatorInfo(block, stateDB)

	// Begin block
	var err error
	abciResponses.BeginBlock, err = proxyAppConn.BeginBlockSync(abci.RequestBeginBlock{
		Hash:                block.Hash(),
		Header:              types.TM2PB.Header(&block.Header),
		LastCommitInfo:      commitInfo,
		ByzantineValidators: byzVals,
	})
	if err != nil {
		logger.Error("Error in proxyAppConn.BeginBlock", "err", err)
		return nil, err
	}

	// Run txs of block.
	for _, tx := range block.Txs {
		proxyAppConn.DeliverTxAsync(abci.RequestDeliverTx{Tx: tx})
		if err := proxyAppConn.Error(); err != nil {
			return nil, err
		}
	}

	// End block.
	abciResponses.EndBlock, err = proxyAppConn.EndBlockSync(abci.RequestEndBlock{Height: block.Height})
	if err != nil {
		logger.Error("Error in proxyAppConn.EndBlock", "err", err)
		return nil, err
	}

	logger.Info("Executed block", "height", block.Height, "validTxs", validTxs, "invalidTxs", invalidTxs)

	return abciResponses, nil
}

func getBeginBlockValidatorInfo(block *types.Block, stateDB dbm.DB) (abci.LastCommitInfo, []abci.Evidence) {
	voteInfos := make([]abci.VoteInfo, block.LastCommit.Size())
	// block.Height=1 -> LastCommitInfo.Votes are empty.
	// Remember that the first LastCommit is intentionally empty, so it makes
	// sense for LastCommitInfo.Votes to also be empty.
	if block.Height > 1 {
		lastValSet, err := LoadValidators(stateDB, block.Height-1)
		if err != nil {
			panic(err)
		}

		// Sanity check that commit size matches validator set size - only applies
		// after first block.
		var (
			commitSize = block.LastCommit.Size()
			valSetLen  = len(lastValSet.Validators)
		)
		if commitSize != valSetLen {
			panic(fmt.Sprintf("commit size (%d) doesn't match valset length (%d) at height %d\n\n%v\n\n%v",
				commitSize, valSetLen, block.Height, block.LastCommit.Signatures, lastValSet.Validators))
		}

		for i, val := range lastValSet.Validators {
			commitSig := block.LastCommit.Signatures[i]
			voteInfos[i] = abci.VoteInfo{
				Validator:       types.TM2PB.Validator(val),
				SignedLastBlock: !commitSig.Absent(),
			}
		}
	}

	byzVals := make([]abci.Evidence, len(block.Evidence.Evidence))
	for i, ev := range block.Evidence.Evidence {
		// We need the validator set. We already did this in validateBlock.
		// TODO: Should we instead cache the valset in the evidence itself and add
		// `SetValidatorSet()` and `ToABCI` methods ?
		valset, err := LoadValidators(stateDB, ev.Height())
		if err != nil {
			panic(err)
		}
		byzVals[i] = types.TM2PB.Evidence(ev, valset, block.Time)
	}

	return abci.LastCommitInfo{
		Round: block.LastCommit.Round,
		Votes: voteInfos,
	}, byzVals
}

func validateValidatorUpdates(abciUpdates []abci.ValidatorUpdate,
	params tmproto.ValidatorParams) error {
	for _, valUpdate := range abciUpdates {
		if valUpdate.GetPower() < 0 {
			return fmt.Errorf("voting power can't be negative %v", valUpdate)
		} else if valUpdate.GetPower() == 0 {
			// continue, since this is deleting the validator, and thus there is no
			// pubkey to check
			continue
		}

		// Check if validator's pubkey matches an ABCI type in the consensus params
<<<<<<< HEAD
		var thisKeyType string
		switch valUpdate.PubKey.Sum.(type) {
		case *pc.PublicKey_Ed25519:
			thisKeyType = types.ABCIPubKeyTypeEd25519
		default:
			return errors.New("key type is not supported")
		}

		if !params.IsValidPubkeyType(thisKeyType) {
=======
		thisKeyType := valUpdate.PubKey.Type
		if !types.IsValidPubkeyType(params, thisKeyType) {
>>>>>>> a8a20827
			return fmt.Errorf("validator %v is using pubkey %s, which is unsupported for consensus",
				valUpdate, thisKeyType)
		}
	}
	return nil
}

// updateState returns a new State updated according to the header and responses.
func updateState(
	state State,
	blockID types.BlockID,
	header *types.Header,
	abciResponses *ABCIResponses,
	validatorUpdates []*types.Validator,
) (State, error) {

	// Copy the valset so we can apply changes from EndBlock
	// and update s.LastValidators and s.Validators.
	nValSet := state.NextValidators.Copy()

	// Update the validator set with the latest abciResponses.
	lastHeightValsChanged := state.LastHeightValidatorsChanged
	if len(validatorUpdates) > 0 {
		err := nValSet.UpdateWithChangeSet(validatorUpdates)
		if err != nil {
			return state, fmt.Errorf("error changing validator set: %v", err)
		}
		// Change results from this height but only applies to the next next height.
		lastHeightValsChanged = header.Height + 1 + 1
	}

	// Update validator proposer priority and set state variables.
	nValSet.IncrementProposerPriority(1)

	// Update the params with the latest abciResponses.
	nextParams := state.ConsensusParams
	lastHeightParamsChanged := state.LastHeightConsensusParamsChanged
	if abciResponses.EndBlock.ConsensusParamUpdates != nil {
		// NOTE: must not mutate s.ConsensusParams
		nextParams = types.UpdateConsensusParams(state.ConsensusParams, abciResponses.EndBlock.ConsensusParamUpdates)
		err := types.ValidateConsensusParams(nextParams)
		if err != nil {
			return state, fmt.Errorf("error updating consensus params: %v", err)
		}
		// Change results from this height but only applies to the next height.
		lastHeightParamsChanged = header.Height + 1
	}

	// TODO: allow app to upgrade version
	nextVersion := state.Version

	// NOTE: the AppHash has not been populated.
	// It will be filled on state.Save.
	return State{
		Version:                          nextVersion,
		ChainID:                          state.ChainID,
		LastBlockHeight:                  header.Height,
		LastBlockID:                      blockID,
		LastBlockTime:                    header.Time,
		NextValidators:                   nValSet,
		Validators:                       state.NextValidators.Copy(),
		LastValidators:                   state.Validators.Copy(),
		LastHeightValidatorsChanged:      lastHeightValsChanged,
		ConsensusParams:                  nextParams,
		LastHeightConsensusParamsChanged: lastHeightParamsChanged,
		LastResultsHash:                  abciResponses.ResultsHash(),
		AppHash:                          nil,
	}, nil
}

// Fire NewBlock, NewBlockHeader.
// Fire TxEvent for every tx.
// NOTE: if Tendermint crashes before commit, some or all of these events may be published again.
func fireEvents(
	logger log.Logger,
	eventBus types.BlockEventPublisher,
	block *types.Block,
	abciResponses *ABCIResponses,
	validatorUpdates []*types.Validator,
) {
	eventBus.PublishEventNewBlock(types.EventDataNewBlock{
		Block:            block,
		ResultBeginBlock: *abciResponses.BeginBlock,
		ResultEndBlock:   *abciResponses.EndBlock,
	})
	eventBus.PublishEventNewBlockHeader(types.EventDataNewBlockHeader{
		Header:           block.Header,
		NumTxs:           int64(len(block.Txs)),
		ResultBeginBlock: *abciResponses.BeginBlock,
		ResultEndBlock:   *abciResponses.EndBlock,
	})

	for i, tx := range block.Data.Txs {
		eventBus.PublishEventTx(types.EventDataTx{TxResult: abci.TxResult{
			Height: block.Height,
			Index:  uint32(i),
			Tx:     tx,
			Result: *(abciResponses.DeliverTxs[i]),
		}})
	}

	if len(validatorUpdates) > 0 {
		eventBus.PublishEventValidatorSetUpdates(
			types.EventDataValidatorSetUpdates{ValidatorUpdates: validatorUpdates})
	}
}

//----------------------------------------------------------------------------------------------------
// Execute block without state. TODO: eliminate

// ExecCommitBlock executes and commits a block on the proxyApp without validating or mutating the state.
// It returns the application root hash (result of abci.Commit).
func ExecCommitBlock(
	appConnConsensus proxy.AppConnConsensus,
	block *types.Block,
	logger log.Logger,
	stateDB dbm.DB,
) ([]byte, error) {
	_, err := execBlockOnProxyApp(logger, appConnConsensus, block, stateDB)
	if err != nil {
		logger.Error("Error executing block on proxy app", "height", block.Height, "err", err)
		return nil, err
	}
	// Commit block, get hash back
	res, err := appConnConsensus.CommitSync()
	if err != nil {
		logger.Error("Client error during proxyAppConn.CommitSync", "err", res)
		return nil, err
	}
	// ResponseCommit has no error or log, just data
	return res.Data, nil
}<|MERGE_RESOLUTION|>--- conflicted
+++ resolved
@@ -1,7 +1,6 @@
 package state
 
 import (
-	"errors"
 	"fmt"
 	"time"
 
@@ -11,11 +10,7 @@
 	"github.com/tendermint/tendermint/libs/fail"
 	"github.com/tendermint/tendermint/libs/log"
 	mempl "github.com/tendermint/tendermint/mempool"
-<<<<<<< HEAD
-	pc "github.com/tendermint/tendermint/proto/crypto"
-=======
 	tmproto "github.com/tendermint/tendermint/proto/types"
->>>>>>> a8a20827
 	"github.com/tendermint/tendermint/proxy"
 	"github.com/tendermint/tendermint/types"
 )
@@ -380,20 +375,17 @@
 		}
 
 		// Check if validator's pubkey matches an ABCI type in the consensus params
-<<<<<<< HEAD
-		var thisKeyType string
-		switch valUpdate.PubKey.Sum.(type) {
-		case *pc.PublicKey_Ed25519:
-			thisKeyType = types.ABCIPubKeyTypeEd25519
-		default:
-			return errors.New("key type is not supported")
-		}
-
-		if !params.IsValidPubkeyType(thisKeyType) {
-=======
-		thisKeyType := valUpdate.PubKey.Type
+		// var thisKeyType string
+		// switch valUpdate.PubKey.Sum.(type) {
+		// case *pc.PublicKey_Ed25519:
+		// 	thisKeyType = types.ABCIPubKeyTypeEd25519
+		// default:
+		// 	return errors.New("key type is not supported")
+		// }
+
+		// if !params.IsValidPubkeyType(thisKeyType) {
+		// thisKeyType := valUpdate.PubKey.Type
 		if !types.IsValidPubkeyType(params, thisKeyType) {
->>>>>>> a8a20827
 			return fmt.Errorf("validator %v is using pubkey %s, which is unsupported for consensus",
 				valUpdate, thisKeyType)
 		}
