--- conflicted
+++ resolved
@@ -53,8 +53,6 @@
 
 //-------------------------------------
 
-<<<<<<< HEAD
-=======
 type PartSetHeader struct {
 	Total uint32           `json:"total"`
 	Hash  tmbytes.HexBytes `json:"hash"`
@@ -64,7 +62,6 @@
 	return fmt.Sprintf("%v:%X", psh.Total, tmbytes.Fingerprint(psh.Hash))
 }
 
->>>>>>> 630c871b
 func (psh PartSetHeader) IsZero() bool {
 	return psh.Total == 0 && len(psh.Hash) == 0
 }
