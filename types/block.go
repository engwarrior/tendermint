package types

import (
	"bytes"
	"fmt"
	"strings"
	"sync"
	"time"

	"github.com/pkg/errors"

	"github.com/tendermint/tendermint/crypto"
	"github.com/tendermint/tendermint/crypto/merkle"
	"github.com/tendermint/tendermint/crypto/tmhash"
	tmbits "github.com/tendermint/tendermint/libs/bits"
	tmbytes "github.com/tendermint/tendermint/libs/bytes"
	tmmath "github.com/tendermint/tendermint/libs/math"
	tmproto "github.com/tendermint/tendermint/proto/types"
)

const (
	// MaxHeaderBytes is a maximum header size (including amino overhead).
	MaxHeaderBytes int64 = 628

	// MaxAminoOverheadForBlock - maximum amino overhead to encode a block (up to
	// MaxBlockSizeBytes in size) not including it's parts except Data.
	// This means it also excludes the overhead for individual transactions.
	//
	// Uvarint length of MaxBlockSizeBytes: 4 bytes
	// 2 fields (2 embedded):               2 bytes
	// Uvarint length of Data.Txs:          4 bytes
	// Data.Txs field:                      1 byte
	MaxAminoOverheadForBlock int64 = 11
)

// Block defines the atomic unit of a Tendermint blockchain.
type Block struct {
	mtx        sync.Mutex
	Header     `json:"header"`
	Data       `json:"data"`
	Evidence   EvidenceData `json:"evidence"`
	LastCommit *Commit      `json:"last_commit"`
}

// ValidateBasic performs basic validation that doesn't involve state data.
// It checks the internal consistency of the block.
// Further validation is done using state#ValidateBlock.
func (b *Block) ValidateBasic() error {
	if b == nil {
		return errors.New("nil block")
	}
	b.mtx.Lock()
	defer b.mtx.Unlock()

	if len(b.ChainID) > MaxChainIDLen {
		return fmt.Errorf("chainID is too long. Max is %d, got %d", MaxChainIDLen, len(b.ChainID))
	}

	if err := b.Header.ValidateBasic(); err != nil {
		return fmt.Errorf("wrong Header, %w", err)
	}

	// Validate the last commit and its hash.
	if b.Height > 1 {
		if b.LastCommit == nil {
			return errors.New("nil LastCommit")
		}
		if err := b.LastCommit.ValidateBasic(); err != nil {
			return fmt.Errorf("wrong LastCommit: %v", err)
		}
	}
	if !bytes.Equal(b.LastCommitHash, b.LastCommit.Hash()) {
		return fmt.Errorf("wrong Header.LastCommitHash. Expected %v, got %v",
			b.LastCommit.Hash(),
			b.LastCommitHash,
		)
	}

	// Validate the hash of the transactions.
	// NOTE: b.Data.Txs may be nil, but b.Data.Hash()
	// still works fine
	if err := ValidateHash(b.DataHash); err != nil {
		return fmt.Errorf("wrong Header.DataHash: %v", err)
	}
	if !bytes.Equal(b.DataHash, b.Data.Hash()) {
		return fmt.Errorf(
			"wrong Header.DataHash. Expected %v, got %v",
			b.Data.Hash(),
			b.DataHash,
		)
	}

	// NOTE: b.Evidence.Evidence may be nil, but we're just looping.
	for i, ev := range b.Evidence.Evidence {
		if err := ev.ValidateBasic(); err != nil {
			return fmt.Errorf("invalid evidence (#%d): %v", i, err)
		}
	}
	if !bytes.Equal(b.EvidenceHash, b.Evidence.Hash()) {
		return fmt.Errorf("wrong Header.EvidenceHash. Expected %v, got %v",
			b.EvidenceHash,
			b.Evidence.Hash(),
		)
	}

	return nil
}

// fillHeader fills in any remaining header fields that are a function of the block data
func (b *Block) fillHeader() {
	if b.LastCommitHash == nil {
		b.LastCommitHash = b.LastCommit.Hash()
	}
	if b.DataHash == nil {
		b.DataHash = b.Data.Hash()
	}
	if b.EvidenceHash == nil {
		b.EvidenceHash = b.Evidence.Hash()
	}
}

// Hash computes and returns the block hash.
// If the block is incomplete, block hash is nil for safety.
func (b *Block) Hash() tmbytes.HexBytes {
	if b == nil {
		return nil
	}
	b.mtx.Lock()
	defer b.mtx.Unlock()

	if b.LastCommit == nil {
		return nil
	}
	b.fillHeader()
	return b.Header.Hash()
}

// MakePartSet returns a PartSet containing parts of a serialized block.
// This is the form in which the block is gossipped to peers.
// CONTRACT: partSize is greater than zero.
func (b *Block) MakePartSet(partSize uint32) *PartSet {
	if b == nil {
		return nil
	}
	b.mtx.Lock()
	defer b.mtx.Unlock()

	// We prefix the byte length, so that unmarshaling
	// can easily happen via a reader.
	bz, err := cdc.MarshalBinaryLengthPrefixed(b)
	if err != nil {
		panic(err)
	}
	return NewPartSetFromData(bz, partSize)
}

// HashesTo is a convenience function that checks if a block hashes to the given argument.
// Returns false if the block is nil or the hash is empty.
func (b *Block) HashesTo(hash []byte) bool {
	if len(hash) == 0 {
		return false
	}
	if b == nil {
		return false
	}
	return bytes.Equal(b.Hash(), hash)
}

// Size returns size of the block in bytes.
func (b *Block) Size() int {
	bz, err := cdc.MarshalBinaryBare(b)
	if err != nil {
		return 0
	}
	return len(bz)
}

// String returns a string representation of the block
func (b *Block) String() string {
	return b.StringIndented("")
}

// StringIndented returns a string representation of the block
func (b *Block) StringIndented(indent string) string {
	if b == nil {
		return "nil-Block"
	}
	return fmt.Sprintf(`Block{
%s  %v
%s  %v
%s  %v
%s  %v
%s}#%v`,
		indent, b.Header.StringIndented(indent+"  "),
		indent, b.Data.StringIndented(indent+"  "),
		indent, b.Evidence.StringIndented(indent+"  "),
		indent, b.LastCommit.StringIndented(indent+"  "),
		indent, b.Hash())
}

// StringShort returns a shortened string representation of the block
func (b *Block) StringShort() string {
	if b == nil {
		return "nil-Block"
	}
	return fmt.Sprintf("Block#%v", b.Hash())
}

// ToProto converts Block to protobuf
func (b *Block) ToProto() (*tmproto.Block, error) {
	if b == nil {
		return nil, errors.New("nil Block")
	}

	pb := new(tmproto.Block)

	pb.Header = *b.Header.ToProto()
	pb.LastCommit = b.LastCommit.ToProto()
	pb.Data = b.Data.ToProto()

	protoEvidence, err := b.Evidence.ToProto()
	if err != nil {
		return nil, err
	}
	pb.Evidence = *protoEvidence

	return pb, nil
}

// FromProto sets a protobuf Block to the given pointer.
// It returns an error if the block is invalid.
func (b *Block) FromProto(bp *tmproto.Block) error {
	if bp == nil {
		return errors.New("nil block")
	}

	b.Header.FromProto(&bp.Header)
	b.Data.FromProto(bp.Data)
	b.Evidence.FromProto(&bp.Evidence)

	if bp.LastCommit != nil {
		lc := new(Commit) // on init of block commit is nil
		lc.FromProto(bp.LastCommit)
		b.LastCommit = lc
	}

	return b.ValidateBasic()
}

//-----------------------------------------------------------
// These methods are for Protobuf Compatibility

// Marshal returns the amino encoding.
func (b *Block) Marshal() ([]byte, error) {
	return cdc.MarshalBinaryBare(b)
}

// MarshalTo calls Marshal and copies to the given buffer.
func (b *Block) MarshalTo(data []byte) (int, error) {
	bs, err := b.Marshal()
	if err != nil {
		return -1, err
	}
	return copy(data, bs), nil
}

// Unmarshal deserializes from amino encoded form.
func (b *Block) Unmarshal(bs []byte) error {
	return cdc.UnmarshalBinaryBare(bs, b)
}

//-----------------------------------------------------------------------------

// MaxDataBytes returns the maximum size of block's data.
//
// XXX: Panics on negative result.
func MaxDataBytes(maxBytes int64, valsCount, evidenceCount int) int64 {
	maxDataBytes := maxBytes -
		MaxAminoOverheadForBlock -
		MaxHeaderBytes -
		int64(valsCount)*MaxVoteBytes -
		int64(evidenceCount)*MaxEvidenceBytes

	if maxDataBytes < 0 {
		panic(fmt.Sprintf(
			"Negative MaxDataBytes. Block.MaxBytes=%d is too small to accommodate header&lastCommit&evidence=%d",
			maxBytes,
			-(maxDataBytes - maxBytes),
		))
	}

	return maxDataBytes

}

// MaxDataBytesUnknownEvidence returns the maximum size of block's data when
// evidence count is unknown. MaxEvidencePerBlock will be used for the size
// of evidence.
//
// XXX: Panics on negative result.
func MaxDataBytesUnknownEvidence(maxBytes int64, valsCount int) int64 {
	_, maxEvidenceBytes := MaxEvidencePerBlock(maxBytes)
	maxDataBytes := maxBytes -
		MaxAminoOverheadForBlock -
		MaxHeaderBytes -
		int64(valsCount)*MaxVoteBytes -
		maxEvidenceBytes
	if maxDataBytes < 0 {
		panic(fmt.Sprintf(
			"Negative MaxDataBytesUnknownEvidence. Block.MaxBytes=%d is too small to accommodate header&lastCommit&evidence=%d",
			maxBytes,
			-(maxDataBytes - maxBytes),
		))
	}

	return maxDataBytes
}

//-------------------------------------

// CommitSig is a part of the Vote included in a Commit.
type CommitSig struct {
	BlockIDFlag      tmproto.BlockIDFlag `json:"block_id_flag"`
	ValidatorAddress Address             `json:"validator_address"`
	Timestamp        time.Time           `json:"timestamp"`
	Signature        []byte              `json:"signature"`
}

// NewCommitSigForBlock returns new CommitSig with BlockIDFlagCommit.
func NewCommitSigForBlock(signature []byte, valAddr Address, ts time.Time) CommitSig {
	return CommitSig{
		BlockIDFlag:      tmproto.BlockIDFlagCommit,
		ValidatorAddress: valAddr,
		Timestamp:        ts,
		Signature:        signature,
	}
}

// ForBlock returns true if CommitSig is for the block.
func (cs CommitSig) ForBlock() bool {
	return cs.BlockIDFlag == tmproto.BlockIDFlagCommit
}

// NewCommitSigAbsent returns new CommitSig with BlockIDFlagAbsent. Other
// fields are all empty.
func NewCommitSigAbsent() CommitSig {
	return CommitSig{
		BlockIDFlag: tmproto.BlockIDFlagAbsent,
	}
}

// Absent returns true if CommitSig is absent.
func (cs CommitSig) Absent() bool {
	return cs.BlockIDFlag == tmproto.BlockIDFlagAbsent
}

func (cs CommitSig) String() string {
	return fmt.Sprintf("CommitSig{%X by %X on %v @ %s}",
		tmbytes.Fingerprint(cs.Signature),
		tmbytes.Fingerprint(cs.ValidatorAddress),
		cs.BlockIDFlag,
		CanonicalTime(cs.Timestamp))
}

// BlockID returns the Commit's BlockID if CommitSig indicates signing,
// otherwise - empty BlockID.
func (cs CommitSig) BlockID(commitBlockID BlockID) BlockID {
	var blockID BlockID
	switch cs.BlockIDFlag {
	case tmproto.BlockIDFlagAbsent:
		blockID = BlockID{}
	case tmproto.BlockIDFlagCommit:
		blockID = commitBlockID
	case tmproto.BlockIDFlagNil:
		blockID = BlockID{}
	default:
		panic(fmt.Sprintf("Unknown BlockIDFlag: %v", cs.BlockIDFlag))
	}
	return blockID
}

// ValidateBasic performs basic validation.
func (cs CommitSig) ValidateBasic() error {
	switch cs.BlockIDFlag {
	case tmproto.BlockIDFlagAbsent:
	case tmproto.BlockIDFlagCommit:
	case tmproto.BlockIDFlagNil:
	default:
		return fmt.Errorf("unknown BlockIDFlag: %v", cs.BlockIDFlag)
	}

	switch cs.BlockIDFlag {
	case tmproto.BlockIDFlagAbsent:
		if len(cs.ValidatorAddress) != 0 {
			return errors.New("validator address is present")
		}
		if !cs.Timestamp.IsZero() {
			return errors.New("time is present")
		}
		if len(cs.Signature) != 0 {
			return errors.New("signature is present")
		}
	default:
		if len(cs.ValidatorAddress) != crypto.AddressSize {
			return fmt.Errorf("expected ValidatorAddress size to be %d bytes, got %d bytes",
				crypto.AddressSize,
				len(cs.ValidatorAddress),
			)
		}
		// NOTE: Timestamp validation is subtle and handled elsewhere.
		if len(cs.Signature) == 0 {
			return errors.New("signature is missing")
		}
		if len(cs.Signature) > MaxSignatureSize {
			return fmt.Errorf("signature is too big (max: %d)", MaxSignatureSize)
		}
	}

	return nil
}

// ToProto converts CommitSig to protobuf
func (cs *CommitSig) ToProto() *tmproto.CommitSig {
	if cs == nil {
		return nil
	}
	return &tmproto.CommitSig{
		BlockIdFlag:      cs.BlockIDFlag,
		ValidatorAddress: cs.ValidatorAddress,
		Timestamp:        cs.Timestamp,
		Signature:        cs.Signature,
	}
}

// FromProto sets a protobuf CommitSig to the given pointer.
// It returns an error if the CommitSig is invalid.
func (cs *CommitSig) FromProto(csp tmproto.CommitSig) error {

	cs.BlockIDFlag = csp.BlockIdFlag
	cs.ValidatorAddress = csp.ValidatorAddress
	cs.Timestamp = csp.Timestamp
	cs.Signature = csp.Signature

	return cs.ValidateBasic()
}

//-------------------------------------

// Commit contains the evidence that a block was committed by a set of validators.
// NOTE: Commit is empty for height 1, but never nil.
type Commit struct {
	// NOTE: The signatures are in order of address to preserve the bonded
	// ValidatorSet order.
	// Any peer with a block can gossip signatures by index with a peer without
	// recalculating the active ValidatorSet.
	Height     int64       `json:"height"`
	Round      int32       `json:"round"`
	BlockID    BlockID     `json:"block_id"`
	Signatures []CommitSig `json:"signatures"`

	// Memoized in first call to corresponding method.
	// NOTE: can't memoize in constructor because constructor isn't used for
	// unmarshaling.
	hash     tmbytes.HexBytes
	bitArray *tmbits.BitArray
}

var _ VoteSetReader = (*Commit)(nil)

// NewCommit returns a new Commit.
func NewCommit(height int64, round int32, blockID BlockID, commitSigs []CommitSig) *Commit {
	return &Commit{
		Height:     height,
		Round:      round,
		BlockID:    blockID,
		Signatures: commitSigs,
	}
}

// CommitToVoteSet constructs a VoteSet from the Commit and validator set.
// Panics if signatures from the commit can't be added to the voteset.
// Inverse of VoteSet.MakeCommit().
func CommitToVoteSet(chainID string, commit *Commit, vals *ValidatorSet) *VoteSet {
	voteSet := NewVoteSet(chainID, commit.Height, commit.Round, tmproto.PrecommitType, vals)
	for idx, commitSig := range commit.Signatures {
		if commitSig.Absent() {
			continue // OK, some precommits can be missing.
		}
		added, err := voteSet.AddVote(commit.GetVote(uint32(idx)))
		if !added || err != nil {
			panic(fmt.Sprintf("Failed to reconstruct LastCommit: %v", err))
		}
	}
	return voteSet
}

// GetVote converts the CommitSig for the given valIdx to a Vote.
// Returns nil if the precommit at valIdx is nil.
// Panics if valIdx >= commit.Size().
func (commit *Commit) GetVote(valIdx uint32) *Vote {
	commitSig := commit.Signatures[valIdx]
	return &Vote{
		Type:             tmproto.PrecommitType,
		Height:           commit.Height,
		Round:            commit.Round,
		BlockID:          commitSig.BlockID(commit.BlockID),
		Timestamp:        commitSig.Timestamp,
		ValidatorAddress: commitSig.ValidatorAddress,
		ValidatorIndex:   valIdx,
		Signature:        commitSig.Signature,
	}
}

// VoteSignBytes constructs the SignBytes for the given CommitSig.
// The only unique part of the SignBytes is the Timestamp - all other fields
// signed over are otherwise the same for all validators.
// Panics if valIdx >= commit.Size().
func (commit *Commit) VoteSignBytes(chainID string, valIdx uint32) []byte {
	return commit.GetVote(valIdx).SignBytes(chainID)
}

// Type returns the vote type of the commit, which is always VoteTypePrecommit
// Implements VoteSetReader.
func (commit *Commit) Type() byte {
	return byte(tmproto.PrecommitType)
}

// GetHeight returns height of the commit.
// Implements VoteSetReader.
func (commit *Commit) GetHeight() int64 {
	return commit.Height
}

// GetRound returns height of the commit.
// Implements VoteSetReader.
func (commit *Commit) GetRound() int32 {
	return commit.Round
}

// Size returns the number of signatures in the commit.
// Implements VoteSetReader.
func (commit *Commit) Size() int {
	if commit == nil {
		return 0
	}
	return len(commit.Signatures)
}

// BitArray returns a BitArray of which validators voted for BlockID or nil in this commit.
// Implements VoteSetReader.
func (commit *Commit) BitArray() *tmbits.BitArray {
	if commit.bitArray == nil {
		commit.bitArray = tmbits.NewBitArray(len(commit.Signatures))
		for i, commitSig := range commit.Signatures {
			// TODO: need to check the BlockID otherwise we could be counting conflicts,
			// not just the one with +2/3 !
			commit.bitArray.SetIndex(i, !commitSig.Absent())
		}
	}
	return commit.bitArray
}

// GetByIndex returns the vote corresponding to a given validator index.
// Panics if `index >= commit.Size()`.
// Implements VoteSetReader.
func (commit *Commit) GetByIndex(valIdx uint32) *Vote {
	return commit.GetVote(valIdx)
}

// IsCommit returns true if there is at least one signature.
// Implements VoteSetReader.
func (commit *Commit) IsCommit() bool {
	return len(commit.Signatures) != 0
}

// ValidateBasic performs basic validation that doesn't involve state data.
// Does not actually check the cryptographic signatures.
func (commit *Commit) ValidateBasic() error {
	if commit.Height < 0 {
		return errors.New("negative Height")
	}
	if commit.Round < 0 {
		return errors.New("negative Round")
	}

	if commit.BlockID.IsZero() {
		return errors.New("commit cannot be for nil block")
	}

	if len(commit.Signatures) == 0 {
		return errors.New("no signatures in commit")
	}
	for i, commitSig := range commit.Signatures {
		if err := commitSig.ValidateBasic(); err != nil {
			return fmt.Errorf("wrong CommitSig #%d: %v", i, err)
		}
	}

	return nil
}

// Hash returns the hash of the commit
func (commit *Commit) Hash() tmbytes.HexBytes {
	if commit == nil {
		return nil
	}
	if commit.hash == nil {
		bs := make([][]byte, len(commit.Signatures))
		for i, commitSig := range commit.Signatures {
			bs[i] = cdcEncode(commitSig)
		}
		commit.hash = merkle.SimpleHashFromByteSlices(bs)
	}
	return commit.hash
}

// StringIndented returns a string representation of the commit
func (commit *Commit) StringIndented(indent string) string {
	if commit == nil {
		return "nil-Commit"
	}
	commitSigStrings := make([]string, len(commit.Signatures))
	for i, commitSig := range commit.Signatures {
		commitSigStrings[i] = commitSig.String()
	}
	return fmt.Sprintf(`Commit{
%s  Height:     %d
%s  Round:      %d
%s  BlockID:    %v
%s  Signatures:
%s    %v
%s}#%v`,
		indent, commit.Height,
		indent, commit.Round,
		indent, commit.BlockID,
		indent,
		indent, strings.Join(commitSigStrings, "\n"+indent+"    "),
		indent, commit.hash)
}

<<<<<<< HEAD
func (commit Commit) ToProto() *tmproto.Commit {

	csp := tmproto.Commit{
		Height: commit.Height,
		Round:  commit.Round,
		BlockID: tmproto.BlockID{
			Hash: commit.BlockID.Hash,
			PartsHeader: tmproto.PartSetHeader{
				Hash:  commit.BlockID.PartsHeader.Hash,
				Total: commit.BlockID.PartsHeader.Total,
			},
		},
		Hash: commit.hash,
		BitArray: &tmprotobits.BitArray{
			Bits:  int64(commit.bitArray.Bits),
			Elems: commit.bitArray.Elems,
		},
	}
	return &csp
}
func (commit *Commit) FromProto(cp tmproto.Commit) error {
	commit.Height = cp.Height
	commit.Round = cp.Round
	commit.BlockID = BlockID{
		Hash: cp.BlockID.Hash,
		PartsHeader: PartSetHeader{
			Hash:  cp.BlockID.PartsHeader.Hash,
			Total: cp.BlockID.PartsHeader.Total,
		},
	}
	commit.hash = cp.Hash
	commit.bitArray = &tmbits.BitArray{
		Bits:  (int(cp.BitArray.Bits)),
		Elems: cp.BitArray.Elems,
	}
=======
// ToProto converts Commit to protobuf
func (commit *Commit) ToProto() *tmproto.Commit {
	if commit == nil {
		return nil
	}

	c := new(tmproto.Commit)
	sigs := make([]tmproto.CommitSig, len(commit.Signatures))
	for i := range commit.Signatures {
		sigs[i] = *commit.Signatures[i].ToProto()
	}
	c.Signatures = sigs

	c.Height = commit.Height
	c.Round = commit.Round
	c.BlockID = *commit.BlockID.ToProto()
	c.Hash = commit.hash
	c.BitArray = commit.bitArray.ToProto()
	return c
}

// FromProto sets a protobuf Commit to the given pointer.
// It returns an error if the commit is invalid.
func (commit *Commit) FromProto(cp *tmproto.Commit) error {
	if cp == nil {
		return errors.New("nil Commit")
	}
	var (
		blockID  BlockID
		bitArray *tmbits.BitArray
	)

	if err := blockID.FromProto(&cp.BlockID); err != nil {
		return err
	}

	bitArray.FromProto(cp.BitArray)

	sigs := make([]CommitSig, len(cp.Signatures))
	for i := range cp.Signatures {
		if err := sigs[i].FromProto(cp.Signatures[i]); err != nil {
			return err
		}
	}

	commit.Height = cp.Height
	commit.Round = cp.Round
	commit.BlockID = blockID
	commit.Signatures = sigs
	commit.hash = cp.Hash
	commit.bitArray = bitArray
>>>>>>> 95e3cad4

	return commit.ValidateBasic()
}

//-----------------------------------------------------------------------------

// SignedHeader is a header along with the commits that prove it.
// It is the basis of the lite client.
type SignedHeader struct {
	*Header `json:"header"`
	Commit  *Commit `json:"commit"`
}

// ValidateBasic does basic consistency checks and makes sure the header
// and commit are consistent.
// NOTE: This does not actually check the cryptographic signatures.  Make
// sure to use a Verifier to validate the signatures actually provide a
// significantly strong proof for this header's validity.
func (sh SignedHeader) ValidateBasic(chainID string) error {
	// Make sure the header is consistent with the commit.
	if sh.Header == nil {
		return errors.New("signedHeader missing header")
	}
	if sh.Commit == nil {
		return errors.New("signedHeader missing commit (precommit votes)")
	}

	// Check ChainID.
	if sh.ChainID != chainID {
		return fmt.Errorf("signedHeader belongs to another chain '%s' not '%s'",
			sh.ChainID, chainID)
	}
	// Check Height.
	if sh.Commit.Height != sh.Height {
		return fmt.Errorf("signedHeader header and commit height mismatch: %v vs %v",
			sh.Height, sh.Commit.Height)
	}
	// Check Hash.
	hhash := sh.Hash()
	chash := sh.Commit.BlockID.Hash
	if !bytes.Equal(hhash, chash) {
		return fmt.Errorf("signedHeader commit signs block %X, header is block %X",
			chash, hhash)
	}
	// ValidateBasic on the Commit.
	err := sh.Commit.ValidateBasic()
	if err != nil {
		return errors.Wrap(err, "commit.ValidateBasic failed during SignedHeader.ValidateBasic")
	}
	return nil
}

func (sh SignedHeader) String() string {
	return sh.StringIndented("")
}

// StringIndented returns a string representation of the SignedHeader.
func (sh SignedHeader) StringIndented(indent string) string {
	return fmt.Sprintf(`SignedHeader{
%s  %v
%s  %v
%s}`,
		indent, sh.Header.StringIndented(indent+"  "),
		indent, sh.Commit.StringIndented(indent+"  "),
		indent)
}

// ToProto converts SignedHeader to protobuf
func (sh *SignedHeader) ToProto() *tmproto.SignedHeader {
	if sh == nil {
		return nil
	}
	psh := new(tmproto.SignedHeader)
	if sh.Header != nil {
		psh.Header = sh.Header.ToProto()
	}
	if sh.Commit != nil {
		psh.Commit = sh.Commit.ToProto()
	}

	return psh
}

// FromProto sets a protobuf SignedHeader to the given pointer.
// It returns an error if the hader or the commit is invalid.
func (sh *SignedHeader) FromProto(shp *tmproto.SignedHeader) error {
	if shp == nil {
		return errors.New("nil SignedHeader")
	}

	var (
		h Header
		c Commit
	)

	if shp.Header != nil {
		if err := h.FromProto(shp.Header); err != nil {
			return err
		}
		sh.Header = &h
	}

	if shp.Commit != nil {
		if err := c.FromProto(shp.Commit); err != nil {
			return err
		}
		sh.Commit = &c
	}

	return nil
}

//-----------------------------------------------------------------------------

// Data contains the set of transactions included in the block
type Data struct {

	// Txs that will be applied by state @ block.Height+1.
	// NOTE: not all txs here are valid.  We're just agreeing on the order first.
	// This means that block.AppHash does not include these txs.
	Txs Txs `json:"txs"`

	// Volatile
	hash tmbytes.HexBytes
}

// Hash returns the hash of the data
func (data *Data) Hash() tmbytes.HexBytes {
	if data == nil {
		return (Txs{}).Hash()
	}
	if data.hash == nil {
		data.hash = data.Txs.Hash() // NOTE: leaves of merkle tree are TxIDs
	}
	return data.hash
}

// StringIndented returns a string representation of the transactions
func (data *Data) StringIndented(indent string) string {
	if data == nil {
		return "nil-Data"
	}
	txStrings := make([]string, tmmath.MinInt(len(data.Txs), 21))
	for i, tx := range data.Txs {
		if i == 20 {
			txStrings[i] = fmt.Sprintf("... (%v total)", len(data.Txs))
			break
		}
		txStrings[i] = fmt.Sprintf("%X (%d bytes)", tx.Hash(), len(tx))
	}
	return fmt.Sprintf(`Data{
%s  %v
%s}#%v`,
		indent, strings.Join(txStrings, "\n"+indent+"  "),
		indent, data.hash)
}

// ToProto converts Data to protobuf
func (data *Data) ToProto() tmproto.Data {
	tp := new(tmproto.Data)

	if len(data.Txs) > 0 {
		txBzs := make([][]byte, len(data.Txs))
		for i := range data.Txs {
			txBzs[i] = data.Txs[i]
		}
		tp.Txs = txBzs
	}

	tp.Hash = data.hash

	return *tp
}

// FromProto sets a protobuf Data to the given pointer.
func (data *Data) FromProto(dp tmproto.Data) error {
	if len(dp.Txs) > 0 {
		txBzs := make(Txs, len(dp.Txs))
		for i := range dp.Txs {
			txBzs[i] = Tx(dp.Txs[i])
		}
		data.Txs = txBzs
	} else {
		data.Txs = Txs{}
	}
	data.hash = dp.Hash
	return nil
}

//-----------------------------------------------------------------------------

// EvidenceData contains any evidence of malicious wrong-doing by validators
type EvidenceData struct {
	Evidence EvidenceList `json:"evidence"`

	// Volatile
	hash tmbytes.HexBytes
}

// Hash returns the hash of the data.
func (data *EvidenceData) Hash() tmbytes.HexBytes {
	if data.hash == nil {
		data.hash = data.Evidence.Hash()
	}
	return data.hash
}

// StringIndented returns a string representation of the evidence.
func (data *EvidenceData) StringIndented(indent string) string {
	if data == nil {
		return "nil-Evidence"
	}
	evStrings := make([]string, tmmath.MinInt(len(data.Evidence), 21))
	for i, ev := range data.Evidence {
		if i == 20 {
			evStrings[i] = fmt.Sprintf("... (%v total)", len(data.Evidence))
			break
		}
		evStrings[i] = fmt.Sprintf("Evidence:%v", ev)
	}
	return fmt.Sprintf(`EvidenceData{
%s  %v
%s}#%v`,
		indent, strings.Join(evStrings, "\n"+indent+"  "),
		indent, data.hash)
}

// ToProto converts EvidenceData to protobuf
func (data *EvidenceData) ToProto() (*tmproto.EvidenceData, error) {
	if data == nil {
		return nil, errors.New("nil evidence data")
	}

	eviBzs := make([]tmproto.Evidence, len(data.Evidence))

	for i := range data.Evidence {
		protoEvi, err := EvidenceToProto(data.Evidence[i])
		if err != nil {
			return nil, err
		}
		eviBzs[i] = *protoEvi
	}

	protoEvidence := tmproto.EvidenceData{
		Evidence: eviBzs,
		Hash:     data.hash,
	}
	return &protoEvidence, nil
}

// FromProto sets a protobuf EvidenceData to the given pointer.
func (data *EvidenceData) FromProto(eviData *tmproto.EvidenceData) error {
	if eviData == nil {
		return errors.New("nil evidenceData")
	}
	if len(eviData.Evidence) > 0 {
		eviBzs := make(EvidenceList, len(eviData.Evidence))
		for i := range eviData.Evidence {
			evi, err := EvidenceFromProto(eviData.Evidence[i])
			if err != nil {
				return err
			}
			eviBzs[i] = evi
		}
		data.Evidence = eviBzs
	} else {
		data.Evidence = EvidenceList{}
	}
	data.hash = eviData.GetHash()

	return nil
}

//--------------------------------------------------------------------------------

// BlockID
type BlockID struct {
	Hash        tmbytes.HexBytes `json:"hash"`
	PartsHeader PartSetHeader    `json:"parts"`
}

// Equals returns true if the BlockID matches the given BlockID
func (blockID BlockID) Equals(other BlockID) bool {
	return bytes.Equal(blockID.Hash, other.Hash) &&
		blockID.PartsHeader.Equals(other.PartsHeader)
}

// Key returns a machine-readable string representation of the BlockID
func (blockID BlockID) Key() string {
	bz, err := cdc.MarshalBinaryBare(blockID.PartsHeader)
	if err != nil {
		panic(err)
	}
	return string(blockID.Hash) + string(bz)
}

// ValidateBasic performs basic validation.
func (blockID BlockID) ValidateBasic() error {
	// Hash can be empty in case of POLBlockID in Proposal.
	if err := ValidateHash(blockID.Hash); err != nil {
		return fmt.Errorf("wrong Hash")
	}
	if err := blockID.PartsHeader.ValidateBasic(); err != nil {
		return fmt.Errorf("wrong PartsHeader: %v", err)
	}
	return nil
}

// IsZero returns true if this is the BlockID of a nil block.
func (blockID BlockID) IsZero() bool {
	return len(blockID.Hash) == 0 &&
		blockID.PartsHeader.IsZero()
}

// IsComplete returns true if this is a valid BlockID of a non-nil block.
func (blockID BlockID) IsComplete() bool {
	return len(blockID.Hash) == tmhash.Size &&
		blockID.PartsHeader.Total > 0 &&
		len(blockID.PartsHeader.Hash) == tmhash.Size
}

// String returns a human readable string representation of the BlockID
func (blockID BlockID) String() string {
	return fmt.Sprintf(`%v:%v`, blockID.Hash, blockID.PartsHeader)
}

<<<<<<< HEAD
func (blockID BlockID) ToProto() *tmproto.BlockID {

	pb := &tmproto.BlockID{
		Hash:        blockID.Hash,
		PartsHeader: *blockID.PartsHeader.ToProto(),
	}

	return pb
}

func (blockID *BlockID) FromProto(pb *tmproto.BlockID) error {
	if blockID == nil {
		blockID = &BlockID{}
	}

	var ph PartSetHeader

	if err := ph.FromProto(&pb.PartsHeader); err != nil {
		return err
	}

	blockID.Hash = pb.Hash
	blockID.PartsHeader = ph

	return nil
=======
// ToProto converts BlockID to protobuf
func (blockID *BlockID) ToProto() *tmproto.BlockID {
	if blockID == nil {
		return nil
	}

	return &tmproto.BlockID{
		Hash:        blockID.Hash,
		PartsHeader: blockID.PartsHeader.ToProto(),
	}
}

// FromProto sets a protobuf BlockID to the given pointer.
// It returns an error if the block id is invalid.
func (blockID *BlockID) FromProto(bID *tmproto.BlockID) error {
	if bID == nil {
		return errors.New("nil BlockID")
	}

	var ph PartSetHeader
	ph.FromProto(bID.PartsHeader)

	blockID.PartsHeader = ph
	blockID.Hash = bID.Hash

	return blockID.ValidateBasic()
>>>>>>> 95e3cad4
}<|MERGE_RESOLUTION|>--- conflicted
+++ resolved
@@ -638,43 +638,6 @@
 		indent, commit.hash)
 }
 
-<<<<<<< HEAD
-func (commit Commit) ToProto() *tmproto.Commit {
-
-	csp := tmproto.Commit{
-		Height: commit.Height,
-		Round:  commit.Round,
-		BlockID: tmproto.BlockID{
-			Hash: commit.BlockID.Hash,
-			PartsHeader: tmproto.PartSetHeader{
-				Hash:  commit.BlockID.PartsHeader.Hash,
-				Total: commit.BlockID.PartsHeader.Total,
-			},
-		},
-		Hash: commit.hash,
-		BitArray: &tmprotobits.BitArray{
-			Bits:  int64(commit.bitArray.Bits),
-			Elems: commit.bitArray.Elems,
-		},
-	}
-	return &csp
-}
-func (commit *Commit) FromProto(cp tmproto.Commit) error {
-	commit.Height = cp.Height
-	commit.Round = cp.Round
-	commit.BlockID = BlockID{
-		Hash: cp.BlockID.Hash,
-		PartsHeader: PartSetHeader{
-			Hash:  cp.BlockID.PartsHeader.Hash,
-			Total: cp.BlockID.PartsHeader.Total,
-		},
-	}
-	commit.hash = cp.Hash
-	commit.bitArray = &tmbits.BitArray{
-		Bits:  (int(cp.BitArray.Bits)),
-		Elems: cp.BitArray.Elems,
-	}
-=======
 // ToProto converts Commit to protobuf
 func (commit *Commit) ToProto() *tmproto.Commit {
 	if commit == nil {
@@ -726,7 +689,6 @@
 	commit.Signatures = sigs
 	commit.hash = cp.Hash
 	commit.bitArray = bitArray
->>>>>>> 95e3cad4
 
 	return commit.ValidateBasic()
 }
@@ -1053,33 +1015,6 @@
 	return fmt.Sprintf(`%v:%v`, blockID.Hash, blockID.PartsHeader)
 }
 
-<<<<<<< HEAD
-func (blockID BlockID) ToProto() *tmproto.BlockID {
-
-	pb := &tmproto.BlockID{
-		Hash:        blockID.Hash,
-		PartsHeader: *blockID.PartsHeader.ToProto(),
-	}
-
-	return pb
-}
-
-func (blockID *BlockID) FromProto(pb *tmproto.BlockID) error {
-	if blockID == nil {
-		blockID = &BlockID{}
-	}
-
-	var ph PartSetHeader
-
-	if err := ph.FromProto(&pb.PartsHeader); err != nil {
-		return err
-	}
-
-	blockID.Hash = pb.Hash
-	blockID.PartsHeader = ph
-
-	return nil
-=======
 // ToProto converts BlockID to protobuf
 func (blockID *BlockID) ToProto() *tmproto.BlockID {
 	if blockID == nil {
@@ -1106,5 +1041,4 @@
 	blockID.Hash = bID.Hash
 
 	return blockID.ValidateBasic()
->>>>>>> 95e3cad4
 }