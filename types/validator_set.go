package types

import (
	"bytes"
	"fmt"
	"math"
	"math/big"
	"sort"
	"strings"

	"github.com/pkg/errors"

	"github.com/tendermint/tendermint/crypto/merkle"
	tmmath "github.com/tendermint/tendermint/libs/math"
	tmproto "github.com/tendermint/tendermint/proto/types"
)

const (
	// MaxTotalVotingPower - the maximum allowed total voting power.
	// It needs to be sufficiently small to, in all cases:
	// 1. prevent clipping in incrementProposerPriority()
	// 2. let (diff+diffMax-1) not overflow in IncrementProposerPriority()
	// (Proof of 1 is tricky, left to the reader).
	// It could be higher, but this is sufficiently large for our purposes,
	// and leaves room for defensive purposes.
	MaxTotalVotingPower = int64(math.MaxInt64) / 8

	// PriorityWindowSizeFactor - is a constant that when multiplied with the total voting power gives
	// the maximum allowed distance between validator priorities.
	PriorityWindowSizeFactor = 2
)

// ValidatorSet represent a set of *Validator at a given height.
// The validators can be fetched by address or index.
// The index is in order of .Address, so the indices are fixed
// for all rounds of a given blockchain height - ie. the validators
// are sorted by their address.
// On the other hand, the .ProposerPriority of each validator and
// the designated .GetProposer() of a set changes every round,
// upon calling .IncrementProposerPriority().
// NOTE: Not goroutine-safe.
// NOTE: All get/set to validators should copy the value for safety.
type ValidatorSet struct {
	// NOTE: persisted via reflect, must be exported.
	Validators []*Validator `json:"validators"`
	Proposer   *Validator   `json:"proposer"`

	// cached (unexported)
	totalVotingPower int64
}

// NewValidatorSet initializes a ValidatorSet by copying over the
// values from `valz`, a list of Validators. If valz is nil or empty,
// the new ValidatorSet will have an empty list of Validators.
// The addresses of validators in `valz` must be unique otherwise the
// function panics.
// Note the validator set size has an implied limit equal to that of the MaxVotesCount -
// commits by a validator set larger than this will fail validation.
func NewValidatorSet(valz []*Validator) *ValidatorSet {
	vals := &ValidatorSet{}
	err := vals.updateWithChangeSet(valz, false)
	if err != nil {
		panic(fmt.Sprintf("cannot create validator set: %s", err))
	}
	if len(valz) > 0 {
		vals.IncrementProposerPriority(1)
	}
	return vals
}

// IsNilOrEmpty returns true if validator set is nil or empty.
func (vals *ValidatorSet) IsNilOrEmpty() bool {
	return vals == nil || len(vals.Validators) == 0
}

// CopyIncrementProposerPriority increments ProposerPriority and updates the
// proposer on a copy, and returns it.
func (vals *ValidatorSet) CopyIncrementProposerPriority(times int32) *ValidatorSet {
	copy := vals.Copy()
	copy.IncrementProposerPriority(times)
	return copy
}

// IncrementProposerPriority increments ProposerPriority of each validator and updates the
// proposer. Panics if validator set is empty.
// `times` must be positive.
func (vals *ValidatorSet) IncrementProposerPriority(times int32) {
	if vals.IsNilOrEmpty() {
		panic("empty validator set")
	}
	if times <= 0 {
		panic("Cannot call IncrementProposerPriority with non-positive times")
	}

	// Cap the difference between priorities to be proportional to 2*totalPower by
	// re-normalizing priorities, i.e., rescale all priorities by multiplying with:
	//  2*totalVotingPower/(maxPriority - minPriority)
	diffMax := PriorityWindowSizeFactor * vals.TotalVotingPower()
	vals.RescalePriorities(diffMax)
	vals.shiftByAvgProposerPriority()

	var proposer *Validator
	// Call IncrementProposerPriority(1) times times.
	for i := int32(0); i < times; i++ {
		proposer = vals.incrementProposerPriority()
	}
	vals.Proposer = proposer
}

// RescalePriorities rescales the priorities such that the distance between the maximum and minimum
// is smaller than `diffMax`.
func (vals *ValidatorSet) RescalePriorities(diffMax int64) {
	if vals.IsNilOrEmpty() {
		panic("empty validator set")
	}
	// NOTE: This check is merely a sanity check which could be
	// removed if all tests would init. voting power appropriately;
	// i.e. diffMax should always be > 0
	if diffMax <= 0 {
		return
	}

	// Calculating ceil(diff/diffMax):
	// Re-normalization is performed by dividing by an integer for simplicity.
	// NOTE: This may make debugging priority issues easier as well.
	diff := computeMaxMinPriorityDiff(vals)
	ratio := (diff + diffMax - 1) / diffMax
	if diff > diffMax {
		for _, val := range vals.Validators {
			val.ProposerPriority /= ratio
		}
	}
}

func (vals *ValidatorSet) incrementProposerPriority() *Validator {
	for _, val := range vals.Validators {
		// Check for overflow for sum.
		newPrio := safeAddClip(val.ProposerPriority, val.VotingPower)
		val.ProposerPriority = newPrio
	}
	// Decrement the validator with most ProposerPriority.
	mostest := vals.getValWithMostPriority()
	// Mind the underflow.
	mostest.ProposerPriority = safeSubClip(mostest.ProposerPriority, vals.TotalVotingPower())

	return mostest
}

// Should not be called on an empty validator set.
func (vals *ValidatorSet) computeAvgProposerPriority() int64 {
	n := int64(len(vals.Validators))
	sum := big.NewInt(0)
	for _, val := range vals.Validators {
		sum.Add(sum, big.NewInt(val.ProposerPriority))
	}
	avg := sum.Div(sum, big.NewInt(n))
	if avg.IsInt64() {
		return avg.Int64()
	}

	// This should never happen: each val.ProposerPriority is in bounds of int64.
	panic(fmt.Sprintf("Cannot represent avg ProposerPriority as an int64 %v", avg))
}

// Compute the difference between the max and min ProposerPriority of that set.
func computeMaxMinPriorityDiff(vals *ValidatorSet) int64 {
	if vals.IsNilOrEmpty() {
		panic("empty validator set")
	}
	max := int64(math.MinInt64)
	min := int64(math.MaxInt64)
	for _, v := range vals.Validators {
		if v.ProposerPriority < min {
			min = v.ProposerPriority
		}
		if v.ProposerPriority > max {
			max = v.ProposerPriority
		}
	}
	diff := max - min
	if diff < 0 {
		return -1 * diff
	}
	return diff
}

func (vals *ValidatorSet) getValWithMostPriority() *Validator {
	var res *Validator
	for _, val := range vals.Validators {
		res = res.CompareProposerPriority(val)
	}
	return res
}

func (vals *ValidatorSet) shiftByAvgProposerPriority() {
	if vals.IsNilOrEmpty() {
		panic("empty validator set")
	}
	avgProposerPriority := vals.computeAvgProposerPriority()
	for _, val := range vals.Validators {
		val.ProposerPriority = safeSubClip(val.ProposerPriority, avgProposerPriority)
	}
}

// Makes a copy of the validator list.
func validatorListCopy(valsList []*Validator) []*Validator {
	if valsList == nil {
		return nil
	}
	valsCopy := make([]*Validator, len(valsList))
	for i, val := range valsList {
		valsCopy[i] = val.Copy()
	}
	return valsCopy
}

// Copy each validator into a new ValidatorSet.
func (vals *ValidatorSet) Copy() *ValidatorSet {
	if vals == nil {
		return nil
	}

	return &ValidatorSet{
		Validators:       validatorListCopy(vals.Validators),
		Proposer:         vals.Proposer,
		totalVotingPower: vals.totalVotingPower,
	}
}

// HasAddress returns true if address given is in the validator set, false -
// otherwise.
func (vals *ValidatorSet) HasAddress(address []byte) bool {
	idx := sort.Search(len(vals.Validators), func(i int) bool {
		return bytes.Compare(address, vals.Validators[i].Address) <= 0
	})
	return idx < len(vals.Validators) && bytes.Equal(vals.Validators[idx].Address, address)
}

// GetByAddress returns an index of the validator with address and validator if found.
// Otherwise, 0, nil and a error are returned.
func (vals *ValidatorSet) GetByAddress(address []byte) (index uint32, val *Validator, ok bool) {
	idx := sort.Search(len(vals.Validators), func(i int) bool {
		return bytes.Compare(address, vals.Validators[i].Address) <= 0
	})
	if idx < len(vals.Validators) && bytes.Equal(vals.Validators[idx].Address, address) {
		return uint32(idx), vals.Validators[idx].Copy(), true
	}
	return 0, nil, false
}

// GetByIndex returns the validator's address and validator itself by index.
// It returns nil values if index is less than 0 or greater or equal to
// len(ValidatorSet.Validators).
func (vals *ValidatorSet) GetByIndex(index uint32) (address []byte, val *Validator) {
	if int(index) >= len(vals.Validators) {
		return nil, nil
	}
	val = vals.Validators[index]
	return val.Address, val.Copy()
}

// Size returns the length of the validator set.
func (vals *ValidatorSet) Size() int {
	return len(vals.Validators)
}

// Forces recalculation of the set's total voting power.
// Panics if total voting power is bigger than MaxTotalVotingPower.
func (vals *ValidatorSet) updateTotalVotingPower() {

	sum := int64(0)
	for _, val := range vals.Validators {
		// mind overflow
		sum = safeAddClip(sum, val.VotingPower)
		if sum > MaxTotalVotingPower {
			panic(fmt.Sprintf(
				"Total voting power should be guarded to not exceed %v; got: %v",
				MaxTotalVotingPower,
				sum))
		}
	}

	vals.totalVotingPower = sum
}

// TotalVotingPower returns the sum of the voting powers of all validators.
// It recomputes the total voting power if required.
func (vals *ValidatorSet) TotalVotingPower() int64 {
	if vals.totalVotingPower == 0 {
		vals.updateTotalVotingPower()
	}
	return vals.totalVotingPower
}

// GetProposer returns the current proposer. If the validator set is empty, nil
// is returned.
func (vals *ValidatorSet) GetProposer() (proposer *Validator) {
	if len(vals.Validators) == 0 {
		return nil
	}
	if vals.Proposer == nil {
		vals.Proposer = vals.findProposer()
	}
	return vals.Proposer.Copy()
}

func (vals *ValidatorSet) findProposer() *Validator {
	var proposer *Validator
	for _, val := range vals.Validators {
		if proposer == nil || !bytes.Equal(val.Address, proposer.Address) {
			proposer = proposer.CompareProposerPriority(val)
		}
	}
	return proposer
}

// Hash returns the Merkle root hash build using validators (as leaves) in the
// set.
func (vals *ValidatorSet) Hash() []byte {
	if len(vals.Validators) == 0 {
		return nil
	}
	bzs := make([][]byte, len(vals.Validators))
	for i, val := range vals.Validators {
		bzs[i] = val.Bytes()
	}
	return merkle.SimpleHashFromByteSlices(bzs)
}

// Iterate will run the given function over the set.
func (vals *ValidatorSet) Iterate(fn func(index int, val *Validator) bool) {
	for i, val := range vals.Validators {
		stop := fn(i, val.Copy())
		if stop {
			break
		}
	}
}

// ToProto converts ValidatorSet to protobuf
func (vals *ValidatorSet) ToProto() (*tmproto.ValidatorSet, error) {
	if vals == nil {
<<<<<<< HEAD
		return nil, nil // allow Validator set to be empty (block 1 will have empty LastValidators)
	}
	var vsp = new(tmproto.ValidatorSet)

	vsp.TotalVotingPower = vals.TotalVotingPower()
	if vals.Validators != nil {
		valsProto := make([]*tmproto.Validator, len(vals.Validators))
		for i := 0; i < len(vals.Validators); i++ {
			valp, err := vals.Validators[i].ToProto()
			if err != nil {
				return nil, err
			}
			valsProto[i] = valp
		}

		vsp.Validators = valsProto
	}

	if vals.Proposer != nil {
		valProposer, err := vals.Proposer.ToProto()
		if err != nil {
			return nil, err
		}
		vsp.Proposer = valProposer
	}

	return vsp, nil
}

func (vals *ValidatorSet) FromProto(vp *tmproto.ValidatorSet) error {
	if vp == nil {
		return nil // allow Validator set to be empty (block 1 will have empty LastValidators)
=======
		return nil, errors.New("nil validator set") // validator set should never be nil
	}

	valsProto := make([]*tmproto.Validator, len(vals.Validators))
	for i := 0; i < len(vals.Validators); i++ {
		valp, err := vals.Validators[i].ToProto()
		if err != nil {
			return nil, err
		}
		valsProto[i] = valp
	}

	valProposer, err := vals.Proposer.ToProto()
	if err != nil {
		return nil, err
	}

	vp := tmproto.ValidatorSet{
		Validators:       valsProto,
		Proposer:         valProposer,
		TotalVotingPower: vals.TotalVotingPower(),
>>>>>>> 95e3cad4
	}

	if vp.Validators != nil {
		valsProto := make([]*Validator, len(vp.Validators))
		for i := 0; i < len(vp.Validators); i++ {
			vi := Validator{}
			err := vi.FromProto(vp.Validators[i])
			if err != nil {
				return err
			}

<<<<<<< HEAD
			valsProto[i] = &vi
		}
		vals.Validators = valsProto
=======
// FromProto sets a protobuf ValidatorSet to the given pointer.
// It returns an error if any of the validators from the set or the proposer
// is invalid
func (vals *ValidatorSet) FromProto(vp *tmproto.ValidatorSet) error {
	if vp == nil {
		return errors.New("nil validator set") // validator set should never be nil, bigger issues are at play if empty
	}

	valsProto := make([]*Validator, len(vp.Validators))
	for i := 0; i < len(vp.Validators); i++ {
		v := new(Validator)
		err := v.FromProto(vp.Validators[i])
		if err != nil {
			return err
		}
		valsProto[i] = v
>>>>>>> 95e3cad4
	}
	vals.Validators = valsProto

<<<<<<< HEAD
	if vp.Proposer != nil {
		proposer := new(Validator)
		err := proposer.FromProto(vp.GetProposer())
		if err != nil {
			return err
		}
		vals.Proposer = proposer
=======
	p := new(Validator)
	err := p.FromProto(vp.GetProposer())
	if err != nil {
		return err
>>>>>>> 95e3cad4
	}

	vals.Proposer = p

	vals.totalVotingPower = vp.GetTotalVotingPower()

	return nil
}

// Checks changes against duplicates, splits the changes in updates and
// removals, sorts them by address.
//
// Returns:
// updates, removals - the sorted lists of updates and removals
// err - non-nil if duplicate entries or entries with negative voting power are seen
//
// No changes are made to 'origChanges'.
func processChanges(origChanges []*Validator) (updates, removals []*Validator, err error) {
	// Make a deep copy of the changes and sort by address.
	changes := validatorListCopy(origChanges)
	sort.Sort(ValidatorsByAddress(changes))

	removals = make([]*Validator, 0, len(changes))
	updates = make([]*Validator, 0, len(changes))
	var prevAddr Address

	// Scan changes by address and append valid validators to updates or removals lists.
	for _, valUpdate := range changes {
		if bytes.Equal(valUpdate.Address, prevAddr) {
			err = fmt.Errorf("duplicate entry %v in %v", valUpdate, changes)
			return nil, nil, err
		}

		switch {
		case valUpdate.VotingPower < 0:
			err = fmt.Errorf("voting power can't be negative: %d", valUpdate.VotingPower)
			return nil, nil, err
		case valUpdate.VotingPower > MaxTotalVotingPower:
			err = fmt.Errorf("to prevent clipping/overflow, voting power can't be higher than %d, got %d",
				MaxTotalVotingPower, valUpdate.VotingPower)
			return nil, nil, err
		case valUpdate.VotingPower == 0:
			removals = append(removals, valUpdate)
		default:
			updates = append(updates, valUpdate)
		}

		prevAddr = valUpdate.Address
	}

	return updates, removals, err
}

// verifyUpdates verifies a list of updates against a validator set, making sure the allowed
// total voting power would not be exceeded if these updates would be applied to the set.
//
// Inputs:
// updates - a list of proper validator changes, i.e. they have been verified by processChanges for duplicates
//   and invalid values.
// vals - the original validator set. Note that vals is NOT modified by this function.
// removedPower - the total voting power that will be removed after the updates are verified and applied.
//
// Returns:
// tvpAfterUpdatesBeforeRemovals -  the new total voting power if these updates would be applied without the removals.
//   Note that this will be < 2 * MaxTotalVotingPower in case high power validators are removed and
//   validators are added/ updated with high power values.
//
// err - non-nil if the maximum allowed total voting power would be exceeded
func verifyUpdates(
	updates []*Validator,
	vals *ValidatorSet,
	removedPower int64,
) (tvpAfterUpdatesBeforeRemovals int64, err error) {
	delta := func(update *Validator, vals *ValidatorSet) int64 {
		_, val, ok := vals.GetByAddress(update.Address)
		if !ok {
			return update.VotingPower
		}
		return update.VotingPower - val.VotingPower
	}

	updatesCopy := validatorListCopy(updates)
	sort.Slice(updatesCopy, func(i, j int) bool {
		return delta(updatesCopy[i], vals) < delta(updatesCopy[j], vals)
	})

	tvpAfterRemovals := vals.TotalVotingPower() - removedPower
	for _, upd := range updatesCopy {
		tvpAfterRemovals += delta(upd, vals)
		if tvpAfterRemovals > MaxTotalVotingPower {
			err = fmt.Errorf(
				"failed to add/update validator %v, total voting power would exceed the max allowed %v",
				upd.Address, MaxTotalVotingPower)
			return 0, err
		}
	}
	return tvpAfterRemovals + removedPower, nil
}

func numNewValidators(updates []*Validator, vals *ValidatorSet) int {
	numNewValidators := 0
	for _, valUpdate := range updates {
		if !vals.HasAddress(valUpdate.Address) {
			numNewValidators++
		}
	}
	return numNewValidators
}

// computeNewPriorities computes the proposer priority for the validators not present in the set based on
// 'updatedTotalVotingPower'.
// Leaves unchanged the priorities of validators that are changed.
//
// 'updates' parameter must be a list of unique validators to be added or updated.
//
// 'updatedTotalVotingPower' is the total voting power of a set where all updates would be applied but
//   not the removals. It must be < 2*MaxTotalVotingPower and may be close to this limit if close to
//   MaxTotalVotingPower will be removed. This is still safe from overflow since MaxTotalVotingPower is maxInt64/8.
//
// No changes are made to the validator set 'vals'.
func computeNewPriorities(updates []*Validator, vals *ValidatorSet, updatedTotalVotingPower int64) {

	for _, valUpdate := range updates {
		address := valUpdate.Address
		_, val, ok := vals.GetByAddress(address)
		if !ok {
			// add val
			// Set ProposerPriority to -C*totalVotingPower (with C ~= 1.125) to make sure validators can't
			// un-bond and then re-bond to reset their (potentially previously negative) ProposerPriority to zero.
			//
			// Contract: updatedVotingPower < 2 * MaxTotalVotingPower to ensure ProposerPriority does
			// not exceed the bounds of int64.
			//
			// Compute ProposerPriority = -1.125*totalVotingPower == -(updatedVotingPower + (updatedVotingPower >> 3)).
			valUpdate.ProposerPriority = -(updatedTotalVotingPower + (updatedTotalVotingPower >> 3))
		} else {
			valUpdate.ProposerPriority = val.ProposerPriority
		}
	}

}

// Merges the vals' validator list with the updates list.
// When two elements with same address are seen, the one from updates is selected.
// Expects updates to be a list of updates sorted by address with no duplicates or errors,
// must have been validated with verifyUpdates() and priorities computed with computeNewPriorities().
func (vals *ValidatorSet) applyUpdates(updates []*Validator) {

	existing := vals.Validators
	merged := make([]*Validator, len(existing)+len(updates))
	i := 0

	for len(existing) > 0 && len(updates) > 0 {
		if bytes.Compare(existing[0].Address, updates[0].Address) < 0 { // unchanged validator
			merged[i] = existing[0]
			existing = existing[1:]
		} else {
			// Apply add or update.
			merged[i] = updates[0]
			if bytes.Equal(existing[0].Address, updates[0].Address) {
				// Validator is present in both, advance existing.
				existing = existing[1:]
			}
			updates = updates[1:]
		}
		i++
	}

	// Add the elements which are left.
	for j := 0; j < len(existing); j++ {
		merged[i] = existing[j]
		i++
	}
	// OR add updates which are left.
	for j := 0; j < len(updates); j++ {
		merged[i] = updates[j]
		i++
	}

	vals.Validators = merged[:i]
}

// Checks that the validators to be removed are part of the validator set.
// No changes are made to the validator set 'vals'.
func verifyRemovals(deletes []*Validator, vals *ValidatorSet) (votingPower int64, err error) {

	removedVotingPower := int64(0)
	for _, valUpdate := range deletes {
		address := valUpdate.Address
		_, val, ok := vals.GetByAddress(address)
		if !ok {
			return removedVotingPower, fmt.Errorf("failed to find validator %X to remove", address)
		}
		removedVotingPower += val.VotingPower
	}
	if len(deletes) > len(vals.Validators) {
		panic("more deletes than validators")
	}
	return removedVotingPower, nil
}

// Removes the validators specified in 'deletes' from validator set 'vals'.
// Should not fail as verification has been done before.
func (vals *ValidatorSet) applyRemovals(deletes []*Validator) {

	existing := vals.Validators

	merged := make([]*Validator, len(existing)-len(deletes))
	i := 0

	// Loop over deletes until we removed all of them.
	for len(deletes) > 0 {
		if bytes.Equal(existing[0].Address, deletes[0].Address) {
			deletes = deletes[1:]
		} else { // Leave it in the resulting slice.
			merged[i] = existing[0]
			i++
		}
		existing = existing[1:]
	}

	// Add the elements which are left.
	for j := 0; j < len(existing); j++ {
		merged[i] = existing[j]
		i++
	}

	vals.Validators = merged[:i]
}

// Main function used by UpdateWithChangeSet() and NewValidatorSet().
// If 'allowDeletes' is false then delete operations (identified by validators with voting power 0)
// are not allowed and will trigger an error if present in 'changes'.
// The 'allowDeletes' flag is set to false by NewValidatorSet() and to true by UpdateWithChangeSet().
func (vals *ValidatorSet) updateWithChangeSet(changes []*Validator, allowDeletes bool) error {

	if len(changes) == 0 {
		return nil
	}

	// Check for duplicates within changes, split in 'updates' and 'deletes' lists (sorted).
	updates, deletes, err := processChanges(changes)
	if err != nil {
		return err
	}

	if !allowDeletes && len(deletes) != 0 {
		return fmt.Errorf("cannot process validators with voting power 0: %v", deletes)
	}

	// Check that the resulting set will not be empty.
	if numNewValidators(updates, vals) == 0 && len(vals.Validators) == len(deletes) {
		return errors.New("applying the validator changes would result in empty set")
	}

	// Verify that applying the 'deletes' against 'vals' will not result in error.
	// Get the voting power that is going to be removed.
	removedVotingPower, err := verifyRemovals(deletes, vals)
	if err != nil {
		return err
	}

	// Verify that applying the 'updates' against 'vals' will not result in error.
	// Get the updated total voting power before removal. Note that this is < 2 * MaxTotalVotingPower
	tvpAfterUpdatesBeforeRemovals, err := verifyUpdates(updates, vals, removedVotingPower)
	if err != nil {
		return err
	}

	// Compute the priorities for updates.
	computeNewPriorities(updates, vals, tvpAfterUpdatesBeforeRemovals)

	// Apply updates and removals.
	vals.applyUpdates(updates)
	vals.applyRemovals(deletes)

	vals.updateTotalVotingPower() // will panic if total voting power > MaxTotalVotingPower

	// Scale and center.
	vals.RescalePriorities(PriorityWindowSizeFactor * vals.TotalVotingPower())
	vals.shiftByAvgProposerPriority()

	return nil
}

// UpdateWithChangeSet attempts to update the validator set with 'changes'.
// It performs the following steps:
// - validates the changes making sure there are no duplicates and splits them in updates and deletes
// - verifies that applying the changes will not result in errors
// - computes the total voting power BEFORE removals to ensure that in the next steps the priorities
//   across old and newly added validators are fair
// - computes the priorities of new validators against the final set
// - applies the updates against the validator set
// - applies the removals against the validator set
// - performs scaling and centering of priority values
// If an error is detected during verification steps, it is returned and the validator set
// is not changed.
func (vals *ValidatorSet) UpdateWithChangeSet(changes []*Validator) error {
	return vals.updateWithChangeSet(changes, true)
}

// VerifyCommit verifies +2/3 of the set had signed the given commit.
func (vals *ValidatorSet) VerifyCommit(chainID string, blockID BlockID,
	height int64, commit *Commit) error {

	if vals.Size() != len(commit.Signatures) {
		return NewErrInvalidCommitSignatures(vals.Size(), len(commit.Signatures))
	}
	if err := verifyCommitBasic(commit, height, blockID); err != nil {
		return err
	}

	talliedVotingPower := int64(0)
	votingPowerNeeded := vals.TotalVotingPower() * 2 / 3
	for idx, commitSig := range commit.Signatures {
		if commitSig.Absent() {
			continue // OK, some signatures can be absent.
		}

		// The vals and commit have a 1-to-1 correspondance.
		// This means we don't need the validator address or to do any lookup.
		val := vals.Validators[idx]

		// Validate signature.
		voteSignBytes := commit.VoteSignBytes(chainID, uint32(idx))
		if !val.PubKey.VerifyBytes(voteSignBytes, commitSig.Signature) {
			return fmt.Errorf("wrong signature (#%d): %X", idx, commitSig.Signature)
		}
		// Good!
		if blockID.Equals(commitSig.BlockID(commit.BlockID)) {
			talliedVotingPower += val.VotingPower
		}
		// else {
		// It's OK that the BlockID doesn't match.  We include stray
		// signatures (~votes for nil) to measure validator availability.
		// }

		// return as soon as +2/3 of the signatures are verified
		if talliedVotingPower > votingPowerNeeded {
			return nil
		}
	}

	// talliedVotingPower <= needed, thus return error
	return ErrNotEnoughVotingPowerSigned{Got: talliedVotingPower, Needed: votingPowerNeeded}
}

// VerifyFutureCommit will check to see if the set would be valid with a different
// validator set.
//
// vals is the old validator set that we know.  Over 2/3 of the power in old
// signed this block.
//
// In Tendermint, 1/3 of the voting power can halt or fork the chain, but 1/3
// can't make arbitrary state transitions.  You still need > 2/3 Byzantine to
// make arbitrary state transitions.
//
// To preserve this property in the light client, we also require > 2/3 of the
// old vals to sign the future commit at H, that way we preserve the property
// that if they weren't being truthful about the validator set at H (block hash
// -> vals hash) or about the app state (block hash -> app hash) we can slash
// > 2/3.  Otherwise, the lite client isn't providing the same security
// guarantees.
//
// Even if we added a slashing condition that if you sign a block header with
// the wrong validator set, then we would only need > 1/3 of signatures from
// the old vals on the new commit, it wouldn't be sufficient because the new
// vals can be arbitrary and commit some arbitrary app hash.
//
// newSet is the validator set that signed this block.  Only votes from new are
// sufficient for 2/3 majority in the new set as well, for it to be a valid
// commit.
//
// NOTE: This doesn't check whether the commit is a future commit, because the
// current height isn't part of the ValidatorSet.  Caller must check that the
// commit height is greater than the height for this validator set.
func (vals *ValidatorSet) VerifyFutureCommit(newSet *ValidatorSet, chainID string,
	blockID BlockID, height int64, commit *Commit) error {
	oldVals := vals

	// Commit must be a valid commit for newSet.
	err := newSet.VerifyCommit(chainID, blockID, height, commit)
	if err != nil {
		return err
	}

	// Check old voting power.
	oldVotingPower := int64(0)

	for idx, commitSig := range commit.Signatures {
		if commitSig.Absent() {
			continue // OK, some signatures can be absent.
		}

		// See if this validator is in oldVals.
		_, val, ok := oldVals.GetByAddress(commitSig.ValidatorAddress)
		if !ok {
			continue // missing validator or double vote...
		}

		// Validate signature.
		voteSignBytes := commit.VoteSignBytes(chainID, uint32(idx))
		if !val.PubKey.VerifyBytes(voteSignBytes, commitSig.Signature) {
			return errors.Errorf("wrong signature (#%d): %X", idx, commitSig.Signature)
		}
		// Good!
		if blockID.Equals(commitSig.BlockID(commit.BlockID)) {
			oldVotingPower += val.VotingPower
		}
		// else {
		// It's OK that the BlockID doesn't match.  We include stray
		// signatures (~votes for nil) to measure validator availability.
		// }
	}

	if got, needed := oldVotingPower, oldVals.TotalVotingPower()*2/3; got <= needed {
		return ErrNotEnoughVotingPowerSigned{Got: got, Needed: needed}
	}
	return nil
}

// VerifyCommitTrusting verifies that trustLevel ([1/3, 1]) of the validator
// set signed this commit.
// NOTE the given validators do not necessarily correspond to the validator set
// for this commit, but there may be some intersection.
func (vals *ValidatorSet) VerifyCommitTrusting(chainID string, blockID BlockID,
	height int64, commit *Commit, trustLevel tmmath.Fraction) error {

	if trustLevel.Numerator*3 < trustLevel.Denominator || // < 1/3
		trustLevel.Numerator > trustLevel.Denominator { // > 1
		panic(fmt.Sprintf("trustLevel must be within [1/3, 1], given %v", trustLevel))
	}

	if err := verifyCommitBasic(commit, height, blockID); err != nil {
		return err
	}

	var (
		talliedVotingPower int64
		seenVals           = make(map[uint32]int, len(commit.Signatures)) // validator index -> commit index
		votingPowerNeeded  = (vals.TotalVotingPower() * trustLevel.Numerator) / trustLevel.Denominator
	)

	for idx, commitSig := range commit.Signatures {
		if commitSig.Absent() {
			continue // OK, some signatures can be absent.
		}

		// We don't know the validators that committed this block, so we have to
		// check for each vote if its validator is already known.
		valIdx, val, ok := vals.GetByAddress(commitSig.ValidatorAddress)

		if ok {
			// check for double vote of validator on the same commit
			if firstIndex, ok := seenVals[valIdx]; ok {
				secondIndex := idx
				return errors.Errorf("double vote from %v (%d and %d)", val, firstIndex, secondIndex)
			}
			seenVals[valIdx] = idx

			// Validate signature.
			voteSignBytes := commit.VoteSignBytes(chainID, uint32(idx))
			if !val.PubKey.VerifyBytes(voteSignBytes, commitSig.Signature) {
				return errors.Errorf("wrong signature (#%d): %X", idx, commitSig.Signature)
			}

			// Good!
			if blockID.Equals(commitSig.BlockID(commit.BlockID)) {
				talliedVotingPower += val.VotingPower
			}
			// else {
			// It's OK that the BlockID doesn't match.  We include stray
			// signatures (~votes for nil) to measure validator availability.
			// }

			if talliedVotingPower > votingPowerNeeded {
				return nil
			}
		}
	}

	return ErrNotEnoughVotingPowerSigned{Got: talliedVotingPower, Needed: votingPowerNeeded}
}

func verifyCommitBasic(commit *Commit, height int64, blockID BlockID) error {
	if err := commit.ValidateBasic(); err != nil {
		return err
	}
	if height != commit.Height {
		return NewErrInvalidCommitHeight(height, commit.Height)
	}
	if !blockID.Equals(commit.BlockID) {
		return fmt.Errorf("invalid commit -- wrong block ID: want %v, got %v",
			blockID, commit.BlockID)
	}
	return nil
}

//----------------

func (vals *ValidatorSet) String() string {
	return vals.StringIndented("")
}

// StringIndented returns an intended string representation of ValidatorSet.
func (vals *ValidatorSet) StringIndented(indent string) string {
	if vals == nil {
		return "nil-ValidatorSet"
	}
	var valStrings []string
	vals.Iterate(func(index int, val *Validator) bool {
		valStrings = append(valStrings, val.String())
		return false
	})
	return fmt.Sprintf(`ValidatorSet{
%s  Proposer: %v
%s  Validators:
%s    %v
%s}`,
		indent, vals.GetProposer().String(),
		indent,
		indent, strings.Join(valStrings, "\n"+indent+"    "),
		indent)

}

//-------------------------------------
// Implements sort for sorting validators by address.

// ValidatorsByAddress implements the sort of validators by address.
type ValidatorsByAddress []*Validator

func (valz ValidatorsByAddress) Len() int {
	return len(valz)
}

func (valz ValidatorsByAddress) Less(i, j int) bool {
	return bytes.Compare(valz[i].Address, valz[j].Address) == -1
}

func (valz ValidatorsByAddress) Swap(i, j int) {
	it := valz[i]
	valz[i] = valz[j]
	valz[j] = it
}

//----------------------------------------
// for testing

// RandValidatorSet returns a randomized validator set, useful for testing.
// NOTE: PrivValidator are in order.
// UNSTABLE
func RandValidatorSet(numValidators int, votingPower int64) (*ValidatorSet, []PrivValidator) {
	valz := make([]*Validator, numValidators)
	privValidators := make([]PrivValidator, numValidators)
	for i := 0; i < numValidators; i++ {
		val, privValidator := RandValidator(false, votingPower)
		valz[i] = val
		privValidators[i] = privValidator
	}
	vals := NewValidatorSet(valz)
	sort.Sort(PrivValidatorsByAddress(privValidators))
	return vals, privValidators
}

///////////////////////////////////////////////////////////////////////////////
// safe addition/subtraction

func safeAdd(a, b int64) (int64, bool) {
	if b > 0 && a > math.MaxInt64-b {
		return -1, true
	} else if b < 0 && a < math.MinInt64-b {
		return -1, true
	}
	return a + b, false
}

func safeSub(a, b int64) (int64, bool) {
	if b > 0 && a < math.MinInt64+b {
		return -1, true
	} else if b < 0 && a > math.MaxInt64+b {
		return -1, true
	}
	return a - b, false
}

func safeAddClip(a, b int64) int64 {
	c, overflow := safeAdd(a, b)
	if overflow {
		if b < 0 {
			return math.MinInt64
		}
		return math.MaxInt64
	}
	return c
}

func safeSubClip(a, b int64) int64 {
	c, overflow := safeSub(a, b)
	if overflow {
		if b > 0 {
			return math.MinInt64
		}
		return math.MaxInt64
	}
	return c
}<|MERGE_RESOLUTION|>--- conflicted
+++ resolved
@@ -340,40 +340,6 @@
 // ToProto converts ValidatorSet to protobuf
 func (vals *ValidatorSet) ToProto() (*tmproto.ValidatorSet, error) {
 	if vals == nil {
-<<<<<<< HEAD
-		return nil, nil // allow Validator set to be empty (block 1 will have empty LastValidators)
-	}
-	var vsp = new(tmproto.ValidatorSet)
-
-	vsp.TotalVotingPower = vals.TotalVotingPower()
-	if vals.Validators != nil {
-		valsProto := make([]*tmproto.Validator, len(vals.Validators))
-		for i := 0; i < len(vals.Validators); i++ {
-			valp, err := vals.Validators[i].ToProto()
-			if err != nil {
-				return nil, err
-			}
-			valsProto[i] = valp
-		}
-
-		vsp.Validators = valsProto
-	}
-
-	if vals.Proposer != nil {
-		valProposer, err := vals.Proposer.ToProto()
-		if err != nil {
-			return nil, err
-		}
-		vsp.Proposer = valProposer
-	}
-
-	return vsp, nil
-}
-
-func (vals *ValidatorSet) FromProto(vp *tmproto.ValidatorSet) error {
-	if vp == nil {
-		return nil // allow Validator set to be empty (block 1 will have empty LastValidators)
-=======
 		return nil, errors.New("nil validator set") // validator set should never be nil
 	}
 
@@ -395,23 +361,11 @@
 		Validators:       valsProto,
 		Proposer:         valProposer,
 		TotalVotingPower: vals.TotalVotingPower(),
->>>>>>> 95e3cad4
-	}
-
-	if vp.Validators != nil {
-		valsProto := make([]*Validator, len(vp.Validators))
-		for i := 0; i < len(vp.Validators); i++ {
-			vi := Validator{}
-			err := vi.FromProto(vp.Validators[i])
-			if err != nil {
-				return err
-			}
-
-<<<<<<< HEAD
-			valsProto[i] = &vi
-		}
-		vals.Validators = valsProto
-=======
+	}
+
+	return &vp, nil
+}
+
 // FromProto sets a protobuf ValidatorSet to the given pointer.
 // It returns an error if any of the validators from the set or the proposer
 // is invalid
@@ -428,24 +382,13 @@
 			return err
 		}
 		valsProto[i] = v
->>>>>>> 95e3cad4
 	}
 	vals.Validators = valsProto
 
-<<<<<<< HEAD
-	if vp.Proposer != nil {
-		proposer := new(Validator)
-		err := proposer.FromProto(vp.GetProposer())
-		if err != nil {
-			return err
-		}
-		vals.Proposer = proposer
-=======
 	p := new(Validator)
 	err := p.FromProto(vp.GetProposer())
 	if err != nil {
 		return err
->>>>>>> 95e3cad4
 	}
 
 	vals.Proposer = p
