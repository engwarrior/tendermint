--- conflicted
+++ resolved
@@ -71,23 +71,6 @@
           root: "/tmp/bin"
           paths:
             - "."
-<<<<<<< HEAD
-
-  proto-lint:
-    executor: protoc
-    steps:
-      - checkout
-      - run:
-          command: make proto-lint
-
-  proto-breakage:
-    executor: protoc
-    steps:
-      - checkout
-      - run:
-          command: make proto-check-breaking-ci
-=======
->>>>>>> ccf53a22
 
   test_abci_apps:
     executor: golang
