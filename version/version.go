--- conflicted
+++ resolved
@@ -20,11 +20,8 @@
 	// Must be a string because scripts like dist.sh read this file.
 	// XXX: Don't change the name of this variable or you will break
 	// automation :)
-<<<<<<< HEAD
+
 	TMCoreSemVer = "0.33.4"
-=======
-	TMCoreSemVer = "0.33.3"
->>>>>>> 13eff7f7
 
 	// ABCISemVer is the semantic version of the ABCI library
 	ABCISemVer  = "0.16.2"
