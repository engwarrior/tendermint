--- conflicted
+++ resolved
@@ -26,11 +26,7 @@
 func TestEvidencePool(t *testing.T) {
 	var (
 		valAddr      = []byte("val1")
-<<<<<<< HEAD
-		height       = int64(1)
-=======
 		height       = int64(100002)
->>>>>>> d2881d53
 		stateDB      = initializeValidatorState(valAddr, height)
 		evidenceDB   = dbm.NewMemDB()
 		blockStoreDB = dbm.NewMemDB()
@@ -38,14 +34,9 @@
 		pool         = NewPool(stateDB, evidenceDB, blockStore)
 		evidenceTime = time.Date(2019, 1, 1, 0, 0, 0, 0, time.UTC)
 
-<<<<<<< HEAD
-		goodEvidence = types.NewMockEvidence(height, time.Now(), 0, valAddr)
-		badEvidence  = types.NewMockEvidence(height, evidenceTime, 0, valAddr)
+		goodEvidence := types.NewMockEvidence(height, time.Now(), 0, valAddr)
+		badEvidence := types.NewMockEvidence(1, evidenceTime, 0, valAddr)
 	)
-=======
-	goodEvidence := types.NewMockEvidence(height, time.Now(), 0, valAddr)
-	badEvidence := types.NewMockEvidence(1, evidenceTime, 0, valAddr)
->>>>>>> d2881d53
 
 	// bad evidence
 	err := pool.AddEvidence(badEvidence)
