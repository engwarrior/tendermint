--- conflicted
+++ resolved
@@ -43,16 +43,11 @@
 	for i := 0; i < N; i++ {
 		evidenceDB := dbm.NewMemDB()
 		blockStoreDB := dbm.NewMemDB()
-<<<<<<< HEAD
-		blockStore := initializeBlockStore(blockStoreDB, sm.LoadState(stateDBs[i]), int64(numEvidence), []byte("myval"))
-		pool := NewPool(stateDBs[i], evidenceDB, blockStore)
-=======
 		blockStore := initializeBlockStore(blockStoreDB, sm.LoadState(stateDBs[i]), []byte("myval"))
 		pool, err := NewPool(stateDBs[i], evidenceDB, blockStore)
 		if err != nil {
 			panic(err)
 		}
->>>>>>> 41c11ad2
 		reactors[i] = NewReactor(pool)
 		reactors[i].SetLogger(logger.With("validator", i))
 	}
