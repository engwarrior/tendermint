package evidence

import (
	"fmt"
	"sync"
	"time"

	"github.com/pkg/errors"
	dbm "github.com/tendermint/tm-db"

	clist "github.com/tendermint/tendermint/libs/clist"
	"github.com/tendermint/tendermint/libs/log"
	sm "github.com/tendermint/tendermint/state"
	"github.com/tendermint/tendermint/store"
	"github.com/tendermint/tendermint/types"
)

// Pool maintains a pool of valid evidence in an Store.
type Pool struct {
	logger log.Logger

	store        *Store
	evidenceList *clist.CList // concurrent linked-list of evidence

	// needed to load validators to verify evidence
	stateDB    dbm.DB
	blockStore *store.BlockStore

	// latest state
	mtx   sync.Mutex
	state sm.State
}

func NewPool(stateDB, evidenceDB dbm.DB, blockStore *store.BlockStore) *Pool {
	store := NewStore(evidenceDB)
	evpool := &Pool{
		stateDB:      stateDB,
		blockStore:   blockStore,
		state:        sm.LoadState(stateDB),
		logger:       log.NewNopLogger(),
		store:        store,
		evidenceList: clist.New(),
	}
	return evpool
}

func (evpool *Pool) EvidenceFront() *clist.CElement {
	return evpool.evidenceList.Front()
}

func (evpool *Pool) EvidenceWaitChan() <-chan struct{} {
	return evpool.evidenceList.WaitChan()
}

// SetLogger sets the Logger.
func (evpool *Pool) SetLogger(l log.Logger) {
	evpool.logger = l
}

// PriorityEvidence returns the priority evidence.
func (evpool *Pool) PriorityEvidence() []types.Evidence {
	return evpool.store.PriorityEvidence()
}

// PendingEvidence returns up to maxNum uncommitted evidence.
// If maxNum is -1, all evidence is returned.
func (evpool *Pool) PendingEvidence(maxNum int64) []types.Evidence {
	return evpool.store.PendingEvidence(maxNum)
}

// State returns the current state of the evpool.
func (evpool *Pool) State() sm.State {
	evpool.mtx.Lock()
	defer evpool.mtx.Unlock()
	return evpool.state
}

// Update loads the latest
func (evpool *Pool) Update(block *types.Block, state sm.State) {
	// sanity check
	if state.LastBlockHeight != block.Height {
		panic(
			fmt.Sprintf("Failed EvidencePool.Update sanity check: got state.Height=%d with block.Height=%d",
				state.LastBlockHeight,
				block.Height,
			),
		)
	}

	// update the state
	evpool.mtx.Lock()
	evpool.state = state
	evpool.mtx.Unlock()

	// remove evidence from pending and mark committed
	evpool.MarkEvidenceAsCommitted(block.Height, block.Time, block.Evidence.Evidence)
}

// AddEvidence checks the evidence is valid and adds it to the pool.
func (evpool *Pool) AddEvidence(evidence types.Evidence) error {
	// TODO: check if we already have evidence for this validator(s) at
	// this height so we dont get spammed.

<<<<<<< HEAD
	state := evpool.State()
	valSet, err := sm.LoadValidators(evpool.stateDB, evidence.Height())
=======
	// check if evidence is already stored
	if evpool.store.Has(evidence) {
		return ErrEvidenceAlreadyStored{}
	}

	if err := sm.VerifyEvidence(evpool.stateDB, evpool.State(), evidence); err != nil {
		return ErrInvalidEvidence{err}
	}

	// fetch the validator and return its voting power as its priority
	// TODO: something better ?
	valset, err := sm.LoadValidators(evpool.stateDB, evidence.Height())
>>>>>>> f70785bc
	if err != nil {
		return errors.Wrapf(err, "can't load validators at height #%d", evidence.Height())
	}

<<<<<<< HEAD
	evList := []types.Evidence{evidence}

	// Break ConflictingHeaders into smaller pieces.
	if ce, ok := evidence.(types.CompositeEvidence); ok {
		evpool.logger.Info("Breaking up composite evidence", "ev", evidence)

		blockMeta := evpool.blockStore.LoadBlockMeta(evidence.Height())
		if blockMeta == nil {
			return errors.Wrapf(err, "don't have block at height #%d", evidence.Height())
		}
		if err := ce.VerifyComposite(&blockMeta.Header, valSet); err != nil {
			return err
		}
		evList = ce.Split(&blockMeta.Header, valSet)
=======
	_, err = evpool.store.AddNewEvidence(evidence, priority)
	if err != nil {
		return err
>>>>>>> f70785bc
	}

	for _, ev := range evList {
		// 1) Verify against state.
		if err := sm.VerifyEvidence(evpool.stateDB, state, ev); err != nil {
			return fmt.Errorf("failed to verify %v: %w", ev, err)
		}

		// 2) Compute priority.
		_, val := valSet.GetByAddress(ev.Address())
		priority := val.VotingPower

		// 3) Save to store.
		added := evpool.store.AddNewEvidence(ev, priority)
		if !added {
			// evidence already known, just ignore
			continue
		}

		// 4) Add evidence to clist.
		evpool.evidenceList.PushBack(ev)

		evpool.logger.Info("Verified new evidence of byzantine behaviour", "evidence", ev)
	}

	return nil
}

// MarkEvidenceAsCommitted marks all the evidence as committed and removes it from the queue.
func (evpool *Pool) MarkEvidenceAsCommitted(height int64, lastBlockTime time.Time, evidence []types.Evidence) {
	// make a map of committed evidence to remove from the clist
	blockEvidenceMap := make(map[string]struct{})
	for _, ev := range evidence {
		evpool.store.MarkEvidenceAsCommitted(ev)
		blockEvidenceMap[evMapKey(ev)] = struct{}{}
	}

	// remove committed evidence from the clist
	evidenceParams := evpool.State().ConsensusParams.Evidence
	evpool.removeEvidence(height, lastBlockTime, evidenceParams, blockEvidenceMap)
}

// IsCommitted returns true if we have already seen this exact evidence and it is already marked as committed.
func (evpool *Pool) IsCommitted(evidence types.Evidence) bool {
	ei := evpool.store.getInfo(evidence)
	return ei.Evidence != nil && ei.Committed
}

func (evpool *Pool) removeEvidence(
	height int64,
	lastBlockTime time.Time,
	params types.EvidenceParams,
	blockEvidenceMap map[string]struct{}) {

	for e := evpool.evidenceList.Front(); e != nil; e = e.Next() {
		var (
			ev           = e.Value.(types.Evidence)
			ageDuration  = lastBlockTime.Sub(ev.Time())
			ageNumBlocks = height - ev.Height()
		)

		// Remove the evidence if it's already in a block or if it's now too old.
		if _, ok := blockEvidenceMap[evMapKey(ev)]; ok ||
			ageNumBlocks > params.MaxAgeNumBlocks ||
			ageDuration > params.MaxAgeDuration {
			// remove from clist
			evpool.evidenceList.Remove(e)
			e.DetachPrev()
		}
	}
}

func evMapKey(ev types.Evidence) string {
	return string(ev.Hash())
}<|MERGE_RESOLUTION|>--- conflicted
+++ resolved
@@ -98,31 +98,12 @@
 
 // AddEvidence checks the evidence is valid and adds it to the pool.
 func (evpool *Pool) AddEvidence(evidence types.Evidence) error {
-	// TODO: check if we already have evidence for this validator(s) at
-	// this height so we dont get spammed.
-
-<<<<<<< HEAD
 	state := evpool.State()
 	valSet, err := sm.LoadValidators(evpool.stateDB, evidence.Height())
-=======
-	// check if evidence is already stored
-	if evpool.store.Has(evidence) {
-		return ErrEvidenceAlreadyStored{}
-	}
-
-	if err := sm.VerifyEvidence(evpool.stateDB, evpool.State(), evidence); err != nil {
-		return ErrInvalidEvidence{err}
-	}
-
-	// fetch the validator and return its voting power as its priority
-	// TODO: something better ?
-	valset, err := sm.LoadValidators(evpool.stateDB, evidence.Height())
->>>>>>> f70785bc
 	if err != nil {
 		return errors.Wrapf(err, "can't load validators at height #%d", evidence.Height())
 	}
 
-<<<<<<< HEAD
 	evList := []types.Evidence{evidence}
 
 	// Break ConflictingHeaders into smaller pieces.
@@ -137,14 +118,14 @@
 			return err
 		}
 		evList = ce.Split(&blockMeta.Header, valSet)
-=======
-	_, err = evpool.store.AddNewEvidence(evidence, priority)
-	if err != nil {
-		return err
->>>>>>> f70785bc
 	}
 
 	for _, ev := range evList {
+		// check if evidence is already stored
+		if evpool.store.Has(evidence) {
+			return ErrEvidenceAlreadyStored{}
+		}
+
 		// 1) Verify against state.
 		if err := sm.VerifyEvidence(evpool.stateDB, state, ev); err != nil {
 			return fmt.Errorf("failed to verify %v: %w", ev, err)
@@ -155,10 +136,9 @@
 		priority := val.VotingPower
 
 		// 3) Save to store.
-		added := evpool.store.AddNewEvidence(ev, priority)
-		if !added {
-			// evidence already known, just ignore
-			continue
+		_, err := evpool.store.AddNewEvidence(ev, priority)
+		if err != nil {
+			return fmt.Errorf("failed to add new evidence %v: %w", ev, err)
 		}
 
 		// 4) Add evidence to clist.
