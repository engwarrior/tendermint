--- conflicted
+++ resolved
@@ -144,27 +144,4 @@
 message SignedHeader {
   Header header = 1;
   Commit commit = 2;
-<<<<<<< HEAD
-}
-
-message ValidatorSet {
-  repeated Validator validators         = 1 [(gogoproto.nullable) = false];
-  Validator          proposer           = 2 [(gogoproto.nullable) = false];
-  int64              total_voting_power = 3;
-}
-
-message Validator {
-  bytes                             address           = 1;
-  tendermint.proto.crypto.PublicKey pub_key           = 2 [(gogoproto.nullable) = false];
-  int64                             VotingPower       = 3;
-  int64                             proposer_priority = 4;
-}
-
-message BlockMeta {
-  BlockID block_id   = 1 [(gogoproto.customname) = "BlockID", (gogoproto.nullable) = false];
-  int64   block_size = 2;
-  Header  header     = 3 [(gogoproto.nullable) = false];
-  int64   num_txs    = 4;
-=======
->>>>>>> 8b454b5f
 }