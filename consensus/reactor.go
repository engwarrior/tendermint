package consensus

import (
	"fmt"
	"reflect"
	"sync"
	"time"

	"github.com/pkg/errors"

	amino "github.com/tendermint/go-amino"

	cstypes "github.com/tendermint/tendermint/consensus/types"
	"github.com/tendermint/tendermint/libs/bits"
	tmevents "github.com/tendermint/tendermint/libs/events"
	"github.com/tendermint/tendermint/libs/log"
	tmmath "github.com/tendermint/tendermint/libs/math"
	"github.com/tendermint/tendermint/p2p"
	tmproto "github.com/tendermint/tendermint/proto/types"
	sm "github.com/tendermint/tendermint/state"
	"github.com/tendermint/tendermint/types"
	tmtime "github.com/tendermint/tendermint/types/time"
)

const (
	StateChannel       = byte(0x20)
	DataChannel        = byte(0x21)
	VoteChannel        = byte(0x22)
	VoteSetBitsChannel = byte(0x23)

	maxMsgSize = 1048576 // 1MB; NOTE/TODO: keep in sync with types.PartSet sizes.

	blocksToContributeToBecomeGoodPeer = 10000
	votesToContributeToBecomeGoodPeer  = 10000
)

//-----------------------------------------------------------------------------

// Reactor defines a reactor for the consensus service.
type Reactor struct {
	p2p.BaseReactor // BaseService + p2p.Switch

	conS *State

	mtx      sync.RWMutex
	fastSync bool
	eventBus *types.EventBus

	metrics *Metrics
}

type ReactorOption func(*Reactor)

// NewReactor returns a new Reactor with the given
// consensusState.
func NewReactor(consensusState *State, fastSync bool, options ...ReactorOption) *Reactor {
	conR := &Reactor{
		conS:     consensusState,
		fastSync: fastSync,
		metrics:  NopMetrics(),
	}
	conR.updateFastSyncingMetric()
	conR.BaseReactor = *p2p.NewBaseReactor("Consensus", conR)

	for _, option := range options {
		option(conR)
	}

	return conR
}

// OnStart implements BaseService by subscribing to events, which later will be
// broadcasted to other peers and starting state if we're not in fast sync.
func (conR *Reactor) OnStart() error {
	conR.Logger.Info("Reactor ", "fastSync", conR.FastSync())

	// start routine that computes peer statistics for evaluating peer quality
	go conR.peerStatsRoutine()

	conR.subscribeToBroadcastEvents()

	if !conR.FastSync() {
		err := conR.conS.Start()
		if err != nil {
			return err
		}
	}

	return nil
}

// OnStop implements BaseService by unsubscribing from events and stopping
// state.
func (conR *Reactor) OnStop() {
	conR.unsubscribeFromBroadcastEvents()
	conR.conS.Stop()
	if !conR.FastSync() {
		conR.conS.Wait()
	}
}

// SwitchToConsensus switches from fast_sync mode to consensus mode.
// It resets the state, turns off fast_sync, and starts the consensus state-machine
func (conR *Reactor) SwitchToConsensus(state sm.State, blocksSynced uint64) {
	conR.Logger.Info("SwitchToConsensus")
	conR.conS.reconstructLastCommit(state)
	// NOTE: The line below causes broadcastNewRoundStepRoutine() to
	// broadcast a NewRoundStepMessage.
	conR.conS.updateToState(state)

	conR.mtx.Lock()
	conR.fastSync = false
	conR.mtx.Unlock()
	conR.metrics.FastSyncing.Set(0)

	if blocksSynced > 0 {
		// dont bother with the WAL if we fast synced
		conR.conS.doWALCatchup = false
	}
	err := conR.conS.Start()
	if err != nil {
		panic(fmt.Sprintf(`Failed to start consensus state: %v

conS:
%+v

conR:
%+v`, err, conR.conS, conR))
	}
}

// GetChannels implements Reactor
func (conR *Reactor) GetChannels() []*p2p.ChannelDescriptor {
	// TODO optimize
	return []*p2p.ChannelDescriptor{
		{
			ID:                  StateChannel,
			Priority:            5,
			SendQueueCapacity:   100,
			RecvMessageCapacity: maxMsgSize,
		},
		{
			ID: DataChannel, // maybe split between gossiping current block and catchup stuff
			// once we gossip the whole block there's nothing left to send until next height or round
			Priority:            10,
			SendQueueCapacity:   100,
			RecvBufferCapacity:  50 * 4096,
			RecvMessageCapacity: maxMsgSize,
		},
		{
			ID:                  VoteChannel,
			Priority:            5,
			SendQueueCapacity:   100,
			RecvBufferCapacity:  100 * 100,
			RecvMessageCapacity: maxMsgSize,
		},
		{
			ID:                  VoteSetBitsChannel,
			Priority:            1,
			SendQueueCapacity:   2,
			RecvBufferCapacity:  1024,
			RecvMessageCapacity: maxMsgSize,
		},
	}
}

// InitPeer implements Reactor by creating a state for the peer.
func (conR *Reactor) InitPeer(peer p2p.Peer) p2p.Peer {
	peerState := NewPeerState(peer).SetLogger(conR.Logger)
	peer.Set(types.PeerStateKey, peerState)
	return peer
}

// AddPeer implements Reactor by spawning multiple gossiping goroutines for the
// peer.
func (conR *Reactor) AddPeer(peer p2p.Peer) {
	if !conR.IsRunning() {
		return
	}

	peerState, ok := peer.Get(types.PeerStateKey).(*PeerState)
	if !ok {
		panic(fmt.Sprintf("peer %v has no state", peer))
	}
	// Begin routines for this peer.
	go conR.gossipDataRoutine(peer, peerState)
	go conR.gossipVotesRoutine(peer, peerState)
	go conR.queryMaj23Routine(peer, peerState)

	// Send our state to peer.
	// If we're fast_syncing, broadcast a RoundStepMessage later upon SwitchToConsensus().
	if !conR.FastSync() {
		conR.sendNewRoundStepMessage(peer)
	}
}

// RemovePeer is a noop.
func (conR *Reactor) RemovePeer(peer p2p.Peer, reason interface{}) {
	if !conR.IsRunning() {
		return
	}
	// TODO
	// ps, ok := peer.Get(PeerStateKey).(*PeerState)
	// if !ok {
	// 	panic(fmt.Sprintf("Peer %v has no state", peer))
	// }
	// ps.Disconnect()
}

// Receive implements Reactor
// NOTE: We process these messages even when we're fast_syncing.
// Messages affect either a peer state or the consensus state.
// Peer state updates can happen in parallel, but processing of
// proposals, block parts, and votes are ordered by the receiveRoutine
// NOTE: blocks on consensus state for proposals, block parts, and votes
func (conR *Reactor) Receive(chID byte, src p2p.Peer, msgBytes []byte) {
	if !conR.IsRunning() {
		conR.Logger.Debug("Receive", "src", src, "chId", chID, "bytes", msgBytes)
		return
	}

	msg, err := decodeMsg(msgBytes)
	if err != nil {
		conR.Logger.Error("Error decoding message", "src", src, "chId", chID, "msg", msg, "err", err, "bytes", msgBytes)
		conR.Switch.StopPeerForError(src, err)
		return
	}

	if err = msg.ValidateBasic(); err != nil {
		conR.Logger.Error("Peer sent us invalid msg", "peer", src, "msg", msg, "err", err)
		conR.Switch.StopPeerForError(src, err)
		return
	}

	conR.Logger.Debug("Receive", "src", src, "chId", chID, "msg", msg)

	// Get peer states
	ps, ok := src.Get(types.PeerStateKey).(*PeerState)
	if !ok {
		panic(fmt.Sprintf("Peer %v has no state", src))
	}

	switch chID {
	case StateChannel:
		switch msg := msg.(type) {
		case *NewRoundStepMessage:
			ps.ApplyNewRoundStepMessage(msg)
		case *NewValidBlockMessage:
			ps.ApplyNewValidBlockMessage(msg)
		case *HasVoteMessage:
			ps.ApplyHasVoteMessage(msg)
		case *VoteSetMaj23Message:
			cs := conR.conS
			cs.mtx.Lock()
			height, votes := cs.Height, cs.Votes
			cs.mtx.Unlock()
			if height != msg.Height {
				return
			}
			// Peer claims to have a maj23 for some BlockID at H,R,S,
			err := votes.SetPeerMaj23(msg.Round, msg.Type, ps.peer.ID(), msg.BlockID)
			if err != nil {
				conR.Switch.StopPeerForError(src, err)
				return
			}
			// Respond with a VoteSetBitsMessage showing which votes we have.
			// (and consequently shows which we don't have)
			var ourVotes *bits.BitArray
			switch msg.Type {
			case tmproto.PrevoteType:
				ourVotes = votes.Prevotes(msg.Round).BitArrayByBlockID(msg.BlockID)
			case tmproto.PrecommitType:
				ourVotes = votes.Precommits(msg.Round).BitArrayByBlockID(msg.BlockID)
			default:
				panic("Bad VoteSetBitsMessage field Type. Forgot to add a check in ValidateBasic?")
			}
			src.TrySend(VoteSetBitsChannel, cdc.MustMarshalBinaryBare(&VoteSetBitsMessage{
				Height:  msg.Height,
				Round:   msg.Round,
				Type:    msg.Type,
				BlockID: msg.BlockID,
				Votes:   ourVotes,
			}))
		default:
			conR.Logger.Error(fmt.Sprintf("Unknown message type %v", reflect.TypeOf(msg)))
		}

	case DataChannel:
		if conR.FastSync() {
			conR.Logger.Info("Ignoring message received during fastSync", "msg", msg)
			return
		}
		switch msg := msg.(type) {
		case *ProposalMessage:
			ps.SetHasProposal(msg.Proposal)
			conR.conS.peerMsgQueue <- msgInfo{msg, src.ID()}
		case *ProposalPOLMessage:
			ps.ApplyProposalPOLMessage(msg)
		case *BlockPartMessage:
			ps.SetHasProposalBlockPart(msg.Height, msg.Round, int(msg.Part.Index))
			conR.metrics.BlockParts.With("peer_id", string(src.ID())).Add(1)
			conR.conS.peerMsgQueue <- msgInfo{msg, src.ID()}
		default:
			conR.Logger.Error(fmt.Sprintf("Unknown message type %v", reflect.TypeOf(msg)))
		}

	case VoteChannel:
		if conR.FastSync() {
			conR.Logger.Info("Ignoring message received during fastSync", "msg", msg)
			return
		}
		switch msg := msg.(type) {
		case *VoteMessage:
			cs := conR.conS
			cs.mtx.RLock()
			height, valSize, lastCommitSize := cs.Height, cs.Validators.Size(), cs.LastCommit.Size()
			cs.mtx.RUnlock()
			ps.EnsureVoteBitArrays(height, valSize)
			ps.EnsureVoteBitArrays(height-1, lastCommitSize)
			ps.SetHasVote(msg.Vote)

			cs.peerMsgQueue <- msgInfo{msg, src.ID()}

		default:
			// don't punish (leave room for soft upgrades)
			conR.Logger.Error(fmt.Sprintf("Unknown message type %v", reflect.TypeOf(msg)))
		}

	case VoteSetBitsChannel:
		if conR.FastSync() {
			conR.Logger.Info("Ignoring message received during fastSync", "msg", msg)
			return
		}
		switch msg := msg.(type) {
		case *VoteSetBitsMessage:
			cs := conR.conS
			cs.mtx.Lock()
			height, votes := cs.Height, cs.Votes
			cs.mtx.Unlock()

			if height == msg.Height {
				var ourVotes *bits.BitArray
				switch msg.Type {
				case tmproto.PrevoteType:
					ourVotes = votes.Prevotes(msg.Round).BitArrayByBlockID(msg.BlockID)
				case tmproto.PrecommitType:
					ourVotes = votes.Precommits(msg.Round).BitArrayByBlockID(msg.BlockID)
				default:
					panic("Bad VoteSetBitsMessage field Type. Forgot to add a check in ValidateBasic?")
				}
				ps.ApplyVoteSetBitsMessage(msg, ourVotes)
			} else {
				ps.ApplyVoteSetBitsMessage(msg, nil)
			}
		default:
			// don't punish (leave room for soft upgrades)
			conR.Logger.Error(fmt.Sprintf("Unknown message type %v", reflect.TypeOf(msg)))
		}

	default:
		conR.Logger.Error(fmt.Sprintf("Unknown chId %X", chID))
	}
}

// SetEventBus sets event bus.
func (conR *Reactor) SetEventBus(b *types.EventBus) {
	conR.eventBus = b
	conR.conS.SetEventBus(b)
}

// FastSync returns whether the consensus reactor is in fast-sync mode.
func (conR *Reactor) FastSync() bool {
	conR.mtx.RLock()
	defer conR.mtx.RUnlock()
	return conR.fastSync
}

//--------------------------------------

// subscribeToBroadcastEvents subscribes for new round steps and votes
// using internal pubsub defined on state to broadcast
// them to peers upon receiving.
func (conR *Reactor) subscribeToBroadcastEvents() {
	const subscriber = "consensus-reactor"
	conR.conS.evsw.AddListenerForEvent(subscriber, types.EventNewRoundStep,
		func(data tmevents.EventData) {
			conR.broadcastNewRoundStepMessage(data.(*cstypes.RoundState))
		})

	conR.conS.evsw.AddListenerForEvent(subscriber, types.EventValidBlock,
		func(data tmevents.EventData) {
			conR.broadcastNewValidBlockMessage(data.(*cstypes.RoundState))
		})

	conR.conS.evsw.AddListenerForEvent(subscriber, types.EventVote,
		func(data tmevents.EventData) {
			conR.broadcastHasVoteMessage(data.(*types.Vote))
		})

}

func (conR *Reactor) unsubscribeFromBroadcastEvents() {
	const subscriber = "consensus-reactor"
	conR.conS.evsw.RemoveListener(subscriber)
}

func (conR *Reactor) broadcastNewRoundStepMessage(rs *cstypes.RoundState) {
	nrsMsg := makeRoundStepMessage(rs)
	conR.Switch.Broadcast(StateChannel, cdc.MustMarshalBinaryBare(nrsMsg))
}

func (conR *Reactor) broadcastNewValidBlockMessage(rs *cstypes.RoundState) {
	csMsg := &NewValidBlockMessage{
		Height:           rs.Height,
		Round:            rs.Round,
		BlockPartsHeader: rs.ProposalBlockParts.Header(),
		BlockParts:       rs.ProposalBlockParts.BitArray(),
		IsCommit:         rs.Step == cstypes.RoundStepCommit,
	}
	conR.Switch.Broadcast(StateChannel, cdc.MustMarshalBinaryBare(csMsg))
}

// Broadcasts HasVoteMessage to peers that care.
func (conR *Reactor) broadcastHasVoteMessage(vote *types.Vote) {
	msg := &HasVoteMessage{
		Height: vote.Height,
		Round:  vote.Round,
		Type:   vote.Type,
		Index:  vote.ValidatorIndex,
	}
	conR.Switch.Broadcast(StateChannel, cdc.MustMarshalBinaryBare(msg))
	/*
		// TODO: Make this broadcast more selective.
		for _, peer := range conR.Switch.Peers().List() {
			ps, ok := peer.Get(PeerStateKey).(*PeerState)
			if !ok {
				panic(fmt.Sprintf("Peer %v has no state", peer))
			}
			prs := ps.GetRoundState()
			if prs.Height == vote.Height {
				// TODO: Also filter on round?
				peer.TrySend(StateChannel, struct{ ConsensusMessage }{msg})
			} else {
				// Height doesn't match
				// TODO: check a field, maybe CatchupCommitRound?
				// TODO: But that requires changing the struct field comment.
			}
		}
	*/
}

func makeRoundStepMessage(rs *cstypes.RoundState) (nrsMsg *NewRoundStepMessage) {
	nrsMsg = &NewRoundStepMessage{
		Height:                rs.Height,
		Round:                 rs.Round,
		Step:                  rs.Step,
		SecondsSinceStartTime: int(time.Since(rs.StartTime).Seconds()),
		LastCommitRound:       rs.LastCommit.GetRound(),
	}
	return
}

func (conR *Reactor) sendNewRoundStepMessage(peer p2p.Peer) {
	rs := conR.conS.GetRoundState()
	nrsMsg := makeRoundStepMessage(rs)
	peer.Send(StateChannel, cdc.MustMarshalBinaryBare(nrsMsg))
}

func (conR *Reactor) gossipDataRoutine(peer p2p.Peer, ps *PeerState) {
	logger := conR.Logger.With("peer", peer)

OUTER_LOOP:
	for {
		// Manage disconnects from self or peer.
		if !peer.IsRunning() || !conR.IsRunning() {
			logger.Info("Stopping gossipDataRoutine for peer")
			return
		}
		rs := conR.conS.GetRoundState()
		prs := ps.GetRoundState()

		// Send proposal Block parts?
		if rs.ProposalBlockParts.HasHeader(prs.ProposalBlockPartsHeader) {
			if index, ok := rs.ProposalBlockParts.BitArray().Sub(prs.ProposalBlockParts.Copy()).PickRandom(); ok {
				part := rs.ProposalBlockParts.GetPart(index)
				msg := &BlockPartMessage{
					Height: rs.Height, // This tells peer that this part applies to us.
					Round:  rs.Round,  // This tells peer that this part applies to us.
					Part:   part,
				}
				logger.Debug("Sending block part", "height", prs.Height, "round", prs.Round)
				if peer.Send(DataChannel, cdc.MustMarshalBinaryBare(msg)) {
					ps.SetHasProposalBlockPart(prs.Height, prs.Round, index)
				}
				continue OUTER_LOOP
			}
		}

		// If the peer is on a previous height, help catch up.
		if (0 < prs.Height) && (prs.Height < rs.Height) {
			heightLogger := logger.With("height", prs.Height)

			// if we never received the commit message from the peer, the block parts wont be initialized
			if prs.ProposalBlockParts == nil {
				blockMeta := conR.conS.blockStore.LoadBlockMeta(prs.Height)
				if blockMeta == nil {
					heightLogger.Error("Failed to load block meta",
						"blockstoreHeight", conR.conS.blockStore.Height())
					time.Sleep(conR.conS.config.PeerGossipSleepDuration)
				} else {
					ps.InitProposalBlockParts(blockMeta.BlockID.PartsHeader)
				}
				// continue the loop since prs is a copy and not effected by this initialization
				continue OUTER_LOOP
			}
			conR.gossipDataForCatchup(heightLogger, rs, prs, ps, peer)
			continue OUTER_LOOP
		}

		// If height and round don't match, sleep.
		if (rs.Height != prs.Height) || (rs.Round != prs.Round) {
			//logger.Info("Peer Height|Round mismatch, sleeping", "peerHeight", prs.Height, "peerRound", prs.Round, "peer", peer)
			time.Sleep(conR.conS.config.PeerGossipSleepDuration)
			continue OUTER_LOOP
		}

		// By here, height and round match.
		// Proposal block parts were already matched and sent if any were wanted.
		// (These can match on hash so the round doesn't matter)
		// Now consider sending other things, like the Proposal itself.

		// Send Proposal && ProposalPOL BitArray?
		if rs.Proposal != nil && !prs.Proposal {
			// Proposal: share the proposal metadata with peer.
			{
				msg := &ProposalMessage{Proposal: rs.Proposal}
				logger.Debug("Sending proposal", "height", prs.Height, "round", prs.Round)
				if peer.Send(DataChannel, cdc.MustMarshalBinaryBare(msg)) {
					// NOTE[ZM]: A peer might have received different proposal msg so this Proposal msg will be rejected!
					ps.SetHasProposal(rs.Proposal)
				}
			}
			// ProposalPOL: lets peer know which POL votes we have so far.
			// Peer must receive ProposalMessage first.
			// rs.Proposal was validated, so rs.Proposal.POLRound <= rs.Round,
			// so we definitely have rs.Votes.Prevotes(rs.Proposal.POLRound).
			if 0 <= rs.Proposal.POLRound {
				msg := &ProposalPOLMessage{
					Height:           rs.Height,
					ProposalPOLRound: rs.Proposal.POLRound,
					ProposalPOL:      rs.Votes.Prevotes(rs.Proposal.POLRound).BitArray(),
				}
				logger.Debug("Sending POL", "height", prs.Height, "round", prs.Round)
				peer.Send(DataChannel, cdc.MustMarshalBinaryBare(msg))
			}
			continue OUTER_LOOP
		}

		// Nothing to do. Sleep.
		time.Sleep(conR.conS.config.PeerGossipSleepDuration)
		continue OUTER_LOOP
	}
}

func (conR *Reactor) gossipDataForCatchup(logger log.Logger, rs *cstypes.RoundState,
	prs *cstypes.PeerRoundState, ps *PeerState, peer p2p.Peer) {

	if index, ok := prs.ProposalBlockParts.Not().PickRandom(); ok {
		// Ensure that the peer's PartSetHeader is correct
		blockMeta := conR.conS.blockStore.LoadBlockMeta(prs.Height)
		if blockMeta == nil {
			logger.Error("Failed to load block meta",
				"ourHeight", rs.Height, "blockstoreHeight", conR.conS.blockStore.Height())
			time.Sleep(conR.conS.config.PeerGossipSleepDuration)
			return
		} else if !blockMeta.BlockID.PartsHeader.Equals(prs.ProposalBlockPartsHeader) {
			logger.Info("Peer ProposalBlockPartsHeader mismatch, sleeping",
				"blockPartsHeader", blockMeta.BlockID.PartsHeader, "peerBlockPartsHeader", prs.ProposalBlockPartsHeader)
			time.Sleep(conR.conS.config.PeerGossipSleepDuration)
			return
		}
		// Load the part
		part := conR.conS.blockStore.LoadBlockPart(prs.Height, index)
		if part == nil {
			logger.Error("Could not load part", "index", index,
				"blockPartsHeader", blockMeta.BlockID.PartsHeader, "peerBlockPartsHeader", prs.ProposalBlockPartsHeader)
			time.Sleep(conR.conS.config.PeerGossipSleepDuration)
			return
		}
		// Send the part
		msg := &BlockPartMessage{
			Height: prs.Height, // Not our height, so it doesn't matter.
			Round:  prs.Round,  // Not our height, so it doesn't matter.
			Part:   part,
		}
		logger.Debug("Sending block part for catchup", "round", prs.Round, "index", index)
		if peer.Send(DataChannel, cdc.MustMarshalBinaryBare(msg)) {
			ps.SetHasProposalBlockPart(prs.Height, prs.Round, index)
		} else {
			logger.Debug("Sending block part for catchup failed")
		}
		return
	}
	//logger.Info("No parts to send in catch-up, sleeping")
	time.Sleep(conR.conS.config.PeerGossipSleepDuration)
}

func (conR *Reactor) gossipVotesRoutine(peer p2p.Peer, ps *PeerState) {
	logger := conR.Logger.With("peer", peer)

	// Simple hack to throttle logs upon sleep.
	var sleeping = 0

OUTER_LOOP:
	for {
		// Manage disconnects from self or peer.
		if !peer.IsRunning() || !conR.IsRunning() {
			logger.Info("Stopping gossipVotesRoutine for peer")
			return
		}
		rs := conR.conS.GetRoundState()
		prs := ps.GetRoundState()

		switch sleeping {
		case 1: // First sleep
			sleeping = 2
		case 2: // No more sleep
			sleeping = 0
		}

		//logger.Debug("gossipVotesRoutine", "rsHeight", rs.Height, "rsRound", rs.Round,
		//	"prsHeight", prs.Height, "prsRound", prs.Round, "prsStep", prs.Step)

		// If height matches, then send LastCommit, Prevotes, Precommits.
		if rs.Height == prs.Height {
			heightLogger := logger.With("height", prs.Height)
			if conR.gossipVotesForHeight(heightLogger, rs, prs, ps) {
				continue OUTER_LOOP
			}
		}

		// Special catchup logic.
		// If peer is lagging by height 1, send LastCommit.
		if prs.Height != 0 && rs.Height == prs.Height+1 {
			if ps.PickSendVote(rs.LastCommit) {
				logger.Debug("Picked rs.LastCommit to send", "height", prs.Height)
				continue OUTER_LOOP
			}
		}

		// Catchup logic
		// If peer is lagging by more than 1, send Commit.
		if prs.Height != 0 && rs.Height >= prs.Height+2 {
			// Load the block commit for prs.Height,
			// which contains precommit signatures for prs.Height.
			commit := conR.conS.blockStore.LoadBlockCommit(prs.Height)
			if ps.PickSendVote(commit) {
				logger.Debug("Picked Catchup commit to send", "height", prs.Height)
				continue OUTER_LOOP
			}
		}

		if sleeping == 0 {
			// We sent nothing. Sleep...
			sleeping = 1
			logger.Debug("No votes to send, sleeping", "rs.Height", rs.Height, "prs.Height", prs.Height,
				"localPV", rs.Votes.Prevotes(rs.Round).BitArray(), "peerPV", prs.Prevotes,
				"localPC", rs.Votes.Precommits(rs.Round).BitArray(), "peerPC", prs.Precommits)
		} else if sleeping == 2 {
			// Continued sleep...
			sleeping = 1
		}

		time.Sleep(conR.conS.config.PeerGossipSleepDuration)
		continue OUTER_LOOP
	}
}

func (conR *Reactor) gossipVotesForHeight(
	logger log.Logger,
	rs *cstypes.RoundState,
	prs *cstypes.PeerRoundState,
	ps *PeerState,
) bool {

	// If there are lastCommits to send...
	if prs.Step == cstypes.RoundStepNewHeight {
		if ps.PickSendVote(rs.LastCommit) {
			logger.Debug("Picked rs.LastCommit to send")
			return true
		}
	}
	// If there are POL prevotes to send...
	if prs.Step <= cstypes.RoundStepPropose && prs.Round != -1 && prs.Round <= rs.Round && prs.ProposalPOLRound != -1 {
		if polPrevotes := rs.Votes.Prevotes(prs.ProposalPOLRound); polPrevotes != nil {
			if ps.PickSendVote(polPrevotes) {
				logger.Debug("Picked rs.Prevotes(prs.ProposalPOLRound) to send",
					"round", prs.ProposalPOLRound)
				return true
			}
		}
	}
	// If there are prevotes to send...
	if prs.Step <= cstypes.RoundStepPrevoteWait && prs.Round != -1 && prs.Round <= rs.Round {
		if ps.PickSendVote(rs.Votes.Prevotes(prs.Round)) {
			logger.Debug("Picked rs.Prevotes(prs.Round) to send", "round", prs.Round)
			return true
		}
	}
	// If there are precommits to send...
	if prs.Step <= cstypes.RoundStepPrecommitWait && prs.Round != -1 && prs.Round <= rs.Round {
		if ps.PickSendVote(rs.Votes.Precommits(prs.Round)) {
			logger.Debug("Picked rs.Precommits(prs.Round) to send", "round", prs.Round)
			return true
		}
	}
	// If there are prevotes to send...Needed because of validBlock mechanism
	if prs.Round != -1 && prs.Round <= rs.Round {
		if ps.PickSendVote(rs.Votes.Prevotes(prs.Round)) {
			logger.Debug("Picked rs.Prevotes(prs.Round) to send", "round", prs.Round)
			return true
		}
	}
	// If there are POLPrevotes to send...
	if prs.ProposalPOLRound != -1 {
		if polPrevotes := rs.Votes.Prevotes(prs.ProposalPOLRound); polPrevotes != nil {
			if ps.PickSendVote(polPrevotes) {
				logger.Debug("Picked rs.Prevotes(prs.ProposalPOLRound) to send",
					"round", prs.ProposalPOLRound)
				return true
			}
		}
	}

	return false
}

// NOTE: `queryMaj23Routine` has a simple crude design since it only comes
// into play for liveness when there's a signature DDoS attack happening.
func (conR *Reactor) queryMaj23Routine(peer p2p.Peer, ps *PeerState) {
	logger := conR.Logger.With("peer", peer)

OUTER_LOOP:
	for {
		// Manage disconnects from self or peer.
		if !peer.IsRunning() || !conR.IsRunning() {
			logger.Info("Stopping queryMaj23Routine for peer")
			return
		}

		// Maybe send Height/Round/Prevotes
		{
			rs := conR.conS.GetRoundState()
			prs := ps.GetRoundState()
			if rs.Height == prs.Height {
				if maj23, ok := rs.Votes.Prevotes(prs.Round).TwoThirdsMajority(); ok {
					peer.TrySend(StateChannel, cdc.MustMarshalBinaryBare(&VoteSetMaj23Message{
						Height:  prs.Height,
						Round:   prs.Round,
						Type:    tmproto.PrevoteType,
						BlockID: maj23,
					}))
					time.Sleep(conR.conS.config.PeerQueryMaj23SleepDuration)
				}
			}
		}

		// Maybe send Height/Round/Precommits
		{
			rs := conR.conS.GetRoundState()
			prs := ps.GetRoundState()
			if rs.Height == prs.Height {
				if maj23, ok := rs.Votes.Precommits(prs.Round).TwoThirdsMajority(); ok {
					peer.TrySend(StateChannel, cdc.MustMarshalBinaryBare(&VoteSetMaj23Message{
						Height:  prs.Height,
						Round:   prs.Round,
						Type:    tmproto.PrecommitType,
						BlockID: maj23,
					}))
					time.Sleep(conR.conS.config.PeerQueryMaj23SleepDuration)
				}
			}
		}

		// Maybe send Height/Round/ProposalPOL
		{
			rs := conR.conS.GetRoundState()
			prs := ps.GetRoundState()
			if rs.Height == prs.Height && prs.ProposalPOLRound >= 0 {
				if maj23, ok := rs.Votes.Prevotes(prs.ProposalPOLRound).TwoThirdsMajority(); ok {
					peer.TrySend(StateChannel, cdc.MustMarshalBinaryBare(&VoteSetMaj23Message{
						Height:  prs.Height,
						Round:   prs.ProposalPOLRound,
						Type:    tmproto.PrevoteType,
						BlockID: maj23,
					}))
					time.Sleep(conR.conS.config.PeerQueryMaj23SleepDuration)
				}
			}
		}

		// Little point sending LastCommitRound/LastCommit,
		// These are fleeting and non-blocking.

		// Maybe send Height/CatchupCommitRound/CatchupCommit.
		{
			prs := ps.GetRoundState()
			if prs.CatchupCommitRound != -1 && 0 < prs.Height && prs.Height <= conR.conS.blockStore.Height() {
				commit := conR.conS.LoadCommit(prs.Height)
				peer.TrySend(StateChannel, cdc.MustMarshalBinaryBare(&VoteSetMaj23Message{
					Height:  prs.Height,
					Round:   commit.Round,
					Type:    tmproto.PrecommitType,
					BlockID: commit.BlockID,
				}))
				time.Sleep(conR.conS.config.PeerQueryMaj23SleepDuration)
			}
		}

		time.Sleep(conR.conS.config.PeerQueryMaj23SleepDuration)

		continue OUTER_LOOP
	}
}

func (conR *Reactor) peerStatsRoutine() {
	for {
		if !conR.IsRunning() {
			conR.Logger.Info("Stopping peerStatsRoutine")
			return
		}

		select {
		case msg := <-conR.conS.statsMsgQueue:
			// Get peer
			peer := conR.Switch.Peers().Get(msg.PeerID)
			if peer == nil {
				conR.Logger.Debug("Attempt to update stats for non-existent peer",
					"peer", msg.PeerID)
				continue
			}
			// Get peer state
			ps, ok := peer.Get(types.PeerStateKey).(*PeerState)
			if !ok {
				panic(fmt.Sprintf("Peer %v has no state", peer))
			}
			switch msg.Msg.(type) {
			case *VoteMessage:
				if numVotes := ps.RecordVote(); numVotes%votesToContributeToBecomeGoodPeer == 0 {
					conR.Switch.MarkPeerAsGood(peer)
				}
			case *BlockPartMessage:
				if numParts := ps.RecordBlockPart(); numParts%blocksToContributeToBecomeGoodPeer == 0 {
					conR.Switch.MarkPeerAsGood(peer)
				}
			}
		case <-conR.conS.Quit():
			return

		case <-conR.Quit():
			return
		}
	}
}

// String returns a string representation of the Reactor.
// NOTE: For now, it is just a hard-coded string to avoid accessing unprotected shared variables.
// TODO: improve!
func (conR *Reactor) String() string {
	// better not to access shared variables
	return "ConsensusReactor" // conR.StringIndented("")
}

// StringIndented returns an indented string representation of the Reactor
func (conR *Reactor) StringIndented(indent string) string {
	s := "ConsensusReactor{\n"
	s += indent + "  " + conR.conS.StringIndented(indent+"  ") + "\n"
	for _, peer := range conR.Switch.Peers().List() {
		ps, ok := peer.Get(types.PeerStateKey).(*PeerState)
		if !ok {
			panic(fmt.Sprintf("Peer %v has no state", peer))
		}
		s += indent + "  " + ps.StringIndented(indent+"  ") + "\n"
	}
	s += indent + "}"
	return s
}

func (conR *Reactor) updateFastSyncingMetric() {
	var fastSyncing float64
	if conR.fastSync {
		fastSyncing = 1
	} else {
		fastSyncing = 0
	}
	conR.metrics.FastSyncing.Set(fastSyncing)
}

// ReactorMetrics sets the metrics
func ReactorMetrics(metrics *Metrics) ReactorOption {
	return func(conR *Reactor) { conR.metrics = metrics }
}

//-----------------------------------------------------------------------------

var (
	ErrPeerStateHeightRegression = errors.New("error peer state height regression")
	ErrPeerStateInvalidStartTime = errors.New("error peer state invalid startTime")
)

// PeerState contains the known state of a peer, including its connection and
// threadsafe access to its PeerRoundState.
// NOTE: THIS GETS DUMPED WITH rpc/core/consensus.go.
// Be mindful of what you Expose.
type PeerState struct {
	peer   p2p.Peer
	logger log.Logger

	mtx   sync.Mutex             // NOTE: Modify below using setters, never directly.
	PRS   cstypes.PeerRoundState `json:"round_state"` // Exposed.
	Stats *peerStateStats        `json:"stats"`       // Exposed.
}

// peerStateStats holds internal statistics for a peer.
type peerStateStats struct {
	Votes      int `json:"votes"`
	BlockParts int `json:"block_parts"`
}

func (pss peerStateStats) String() string {
	return fmt.Sprintf("peerStateStats{votes: %d, blockParts: %d}",
		pss.Votes, pss.BlockParts)
}

// NewPeerState returns a new PeerState for the given Peer
func NewPeerState(peer p2p.Peer) *PeerState {
	return &PeerState{
		peer:   peer,
		logger: log.NewNopLogger(),
		PRS: cstypes.PeerRoundState{
			Round:              -1,
			ProposalPOLRound:   -1,
			LastCommitRound:    -1,
			CatchupCommitRound: -1,
		},
		Stats: &peerStateStats{},
	}
}

// SetLogger allows to set a logger on the peer state. Returns the peer state
// itself.
func (ps *PeerState) SetLogger(logger log.Logger) *PeerState {
	ps.logger = logger
	return ps
}

// GetRoundState returns an shallow copy of the PeerRoundState.
// There's no point in mutating it since it won't change PeerState.
func (ps *PeerState) GetRoundState() *cstypes.PeerRoundState {
	ps.mtx.Lock()
	defer ps.mtx.Unlock()

	prs := ps.PRS // copy
	return &prs
}

// ToJSON returns a json of PeerState, marshalled using go-amino.
func (ps *PeerState) ToJSON() ([]byte, error) {
	ps.mtx.Lock()
	defer ps.mtx.Unlock()

	return cdc.MarshalJSON(ps)
}

// GetHeight returns an atomic snapshot of the PeerRoundState's height
// used by the mempool to ensure peers are caught up before broadcasting new txs
func (ps *PeerState) GetHeight() int64 {
	ps.mtx.Lock()
	defer ps.mtx.Unlock()
	return ps.PRS.Height
}

// SetHasProposal sets the given proposal as known for the peer.
func (ps *PeerState) SetHasProposal(proposal *types.Proposal) {
	ps.mtx.Lock()
	defer ps.mtx.Unlock()

	if ps.PRS.Height != proposal.Height || ps.PRS.Round != proposal.Round {
		return
	}

	if ps.PRS.Proposal {
		return
	}

	ps.PRS.Proposal = true

	// ps.PRS.ProposalBlockParts is set due to NewValidBlockMessage
	if ps.PRS.ProposalBlockParts != nil {
		return
	}

	ps.PRS.ProposalBlockPartsHeader = proposal.BlockID.PartsHeader
	ps.PRS.ProposalBlockParts = bits.NewBitArray(int(proposal.BlockID.PartsHeader.Total))
	ps.PRS.ProposalPOLRound = proposal.POLRound
	ps.PRS.ProposalPOL = nil // Nil until ProposalPOLMessage received.
}

// InitProposalBlockParts initializes the peer's proposal block parts header and bit array.
func (ps *PeerState) InitProposalBlockParts(partsHeader types.PartSetHeader) {
	ps.mtx.Lock()
	defer ps.mtx.Unlock()

	if ps.PRS.ProposalBlockParts != nil {
		return
	}

	ps.PRS.ProposalBlockPartsHeader = partsHeader
	ps.PRS.ProposalBlockParts = bits.NewBitArray(int(partsHeader.Total))
}

// SetHasProposalBlockPart sets the given block part index as known for the peer.
func (ps *PeerState) SetHasProposalBlockPart(height int64, round int32, index int) {
	ps.mtx.Lock()
	defer ps.mtx.Unlock()

	if ps.PRS.Height != height || ps.PRS.Round != round {
		return
	}

	ps.PRS.ProposalBlockParts.SetIndex(index, true)
}

// PickSendVote picks a vote and sends it to the peer.
// Returns true if vote was sent.
func (ps *PeerState) PickSendVote(votes types.VoteSetReader) bool {
	if vote, ok := ps.PickVoteToSend(votes); ok {
		msg := &VoteMessage{vote}
		ps.logger.Debug("Sending vote message", "ps", ps, "vote", vote)
		if ps.peer.Send(VoteChannel, cdc.MustMarshalBinaryBare(msg)) {
			ps.SetHasVote(vote)
			return true
		}
		return false
	}
	return false
}

// PickVoteToSend picks a vote to send to the peer.
// Returns true if a vote was picked.
// NOTE: `votes` must be the correct Size() for the Height().
func (ps *PeerState) PickVoteToSend(votes types.VoteSetReader) (vote *types.Vote, ok bool) {
	ps.mtx.Lock()
	defer ps.mtx.Unlock()

	if votes.Size() == 0 {
		return nil, false
	}

	height, round, votesType, size := votes.GetHeight(), votes.GetRound(), tmproto.SignedMsgType(votes.Type()), votes.Size()

	// Lazily set data using 'votes'.
	if votes.IsCommit() {
		ps.ensureCatchupCommitRound(height, round, size)
	}
	ps.ensureVoteBitArrays(height, size)

	psVotes := ps.getVoteBitArray(height, round, votesType)
	if psVotes == nil {
		return nil, false // Not something worth sending
	}
	if index, ok := votes.BitArray().Sub(psVotes).PickRandom(); ok {
		return votes.GetByIndex(tmmath.SafeConvertUint32(int64(index))), true
	}
	return nil, false
}

<<<<<<< HEAD
func (ps *PeerState) getVoteBitArray(height int64, round int32, votesType types.SignedMsgType) *bits.BitArray {
=======
func (ps *PeerState) getVoteBitArray(height int64, round int32, votesType tmproto.SignedMsgType) *bits.BitArray {
>>>>>>> 630c871b
	if !types.IsVoteTypeValid(votesType) {
		return nil
	}

	if ps.PRS.Height == height {
		if ps.PRS.Round == round {
			switch votesType {
			case tmproto.PrevoteType:
				return ps.PRS.Prevotes
			case tmproto.PrecommitType:
				return ps.PRS.Precommits
			}
		}
		if ps.PRS.CatchupCommitRound == round {
			switch votesType {
			case tmproto.PrevoteType:
				return nil
			case tmproto.PrecommitType:
				return ps.PRS.CatchupCommit
			}
		}
		if ps.PRS.ProposalPOLRound == round {
			switch votesType {
			case tmproto.PrevoteType:
				return ps.PRS.ProposalPOL
			case tmproto.PrecommitType:
				return nil
			}
		}
		return nil
	}
	if ps.PRS.Height == height+1 {
		if ps.PRS.LastCommitRound == round {
			switch votesType {
			case tmproto.PrevoteType:
				return nil
			case tmproto.PrecommitType:
				return ps.PRS.LastCommit
			}
		}
		return nil
	}
	return nil
}

// 'round': A round for which we have a +2/3 commit.
func (ps *PeerState) ensureCatchupCommitRound(height int64, round int32, numValidators int) {
	if ps.PRS.Height != height {
		return
	}
	/*
		NOTE: This is wrong, 'round' could change.
		e.g. if orig round is not the same as block LastCommit round.
		if ps.CatchupCommitRound != -1 && ps.CatchupCommitRound != round {
			panic(fmt.Sprintf(
				"Conflicting CatchupCommitRound. Height: %v,
				Orig: %v,
				New: %v",
				height,
				ps.CatchupCommitRound,
				round))
		}
	*/
	if ps.PRS.CatchupCommitRound == round {
		return // Nothing to do!
	}
	ps.PRS.CatchupCommitRound = round
	if round == ps.PRS.Round {
		ps.PRS.CatchupCommit = ps.PRS.Precommits
	} else {
		ps.PRS.CatchupCommit = bits.NewBitArray(numValidators)
	}
}

// EnsureVoteBitArrays ensures the bit-arrays have been allocated for tracking
// what votes this peer has received.
// NOTE: It's important to make sure that numValidators actually matches
// what the node sees as the number of validators for height.
func (ps *PeerState) EnsureVoteBitArrays(height int64, numValidators int) {
	ps.mtx.Lock()
	defer ps.mtx.Unlock()
	ps.ensureVoteBitArrays(height, numValidators)
}

func (ps *PeerState) ensureVoteBitArrays(height int64, numValidators int) {
	if ps.PRS.Height == height {
		if ps.PRS.Prevotes == nil {
			ps.PRS.Prevotes = bits.NewBitArray(numValidators)
		}
		if ps.PRS.Precommits == nil {
			ps.PRS.Precommits = bits.NewBitArray(numValidators)
		}
		if ps.PRS.CatchupCommit == nil {
			ps.PRS.CatchupCommit = bits.NewBitArray(numValidators)
		}
		if ps.PRS.ProposalPOL == nil {
			ps.PRS.ProposalPOL = bits.NewBitArray(numValidators)
		}
	} else if ps.PRS.Height == height+1 {
		if ps.PRS.LastCommit == nil {
			ps.PRS.LastCommit = bits.NewBitArray(numValidators)
		}
	}
}

// RecordVote increments internal votes related statistics for this peer.
// It returns the total number of added votes.
func (ps *PeerState) RecordVote() int {
	ps.mtx.Lock()
	defer ps.mtx.Unlock()

	ps.Stats.Votes++

	return ps.Stats.Votes
}

// VotesSent returns the number of blocks for which peer has been sending us
// votes.
func (ps *PeerState) VotesSent() int {
	ps.mtx.Lock()
	defer ps.mtx.Unlock()

	return ps.Stats.Votes
}

// RecordBlockPart increments internal block part related statistics for this peer.
// It returns the total number of added block parts.
func (ps *PeerState) RecordBlockPart() int {
	ps.mtx.Lock()
	defer ps.mtx.Unlock()

	ps.Stats.BlockParts++
	return ps.Stats.BlockParts
}

// BlockPartsSent returns the number of useful block parts the peer has sent us.
func (ps *PeerState) BlockPartsSent() int {
	ps.mtx.Lock()
	defer ps.mtx.Unlock()

	return ps.Stats.BlockParts
}

// SetHasVote sets the given vote as known by the peer
func (ps *PeerState) SetHasVote(vote *types.Vote) {
	ps.mtx.Lock()
	defer ps.mtx.Unlock()

	ps.setHasVote(vote.Height, vote.Round, vote.Type, vote.ValidatorIndex)
}

<<<<<<< HEAD
func (ps *PeerState) setHasVote(height int64, round int32, voteType types.SignedMsgType, index uint32) {
=======
func (ps *PeerState) setHasVote(height int64, round int32, voteType tmproto.SignedMsgType, index uint32) {
>>>>>>> 630c871b
	logger := ps.logger.With(
		"peerH/R",
		fmt.Sprintf("%d/%d", ps.PRS.Height, ps.PRS.Round),
		"H/R",
		fmt.Sprintf("%d/%d", height, round))
	logger.Debug("setHasVote", "type", voteType, "index", index)

	// NOTE: some may be nil BitArrays -> no side effects.
	psVotes := ps.getVoteBitArray(height, round, voteType)
	if psVotes != nil {
		psVotes.SetIndex(int(index), true)
	}
}

// ApplyNewRoundStepMessage updates the peer state for the new round.
func (ps *PeerState) ApplyNewRoundStepMessage(msg *NewRoundStepMessage) {
	ps.mtx.Lock()
	defer ps.mtx.Unlock()

	// Ignore duplicates or decreases
	if CompareHRS(msg.Height, msg.Round, msg.Step, ps.PRS.Height, ps.PRS.Round, ps.PRS.Step) <= 0 {
		return
	}

	// Just remember these values.
	psHeight := ps.PRS.Height
	psRound := ps.PRS.Round
	psCatchupCommitRound := ps.PRS.CatchupCommitRound
	psCatchupCommit := ps.PRS.CatchupCommit

	startTime := tmtime.Now().Add(-1 * time.Duration(msg.SecondsSinceStartTime) * time.Second)
	ps.PRS.Height = msg.Height
	ps.PRS.Round = msg.Round
	ps.PRS.Step = msg.Step
	ps.PRS.StartTime = startTime
	if psHeight != msg.Height || psRound != msg.Round {
		ps.PRS.Proposal = false
		ps.PRS.ProposalBlockPartsHeader = types.PartSetHeader{}
		ps.PRS.ProposalBlockParts = nil
		ps.PRS.ProposalPOLRound = -1
		ps.PRS.ProposalPOL = nil
		// We'll update the BitArray capacity later.
		ps.PRS.Prevotes = nil
		ps.PRS.Precommits = nil
	}
	if psHeight == msg.Height && psRound != msg.Round && msg.Round == psCatchupCommitRound {
		// Peer caught up to CatchupCommitRound.
		// Preserve psCatchupCommit!
		// NOTE: We prefer to use prs.Precommits if
		// pr.Round matches pr.CatchupCommitRound.
		ps.PRS.Precommits = psCatchupCommit
	}
	if psHeight != msg.Height {
		// Shift Precommits to LastCommit.
		if psHeight+1 == msg.Height && psRound == msg.LastCommitRound {
			ps.PRS.LastCommitRound = msg.LastCommitRound
			ps.PRS.LastCommit = ps.PRS.Precommits
		} else {
			ps.PRS.LastCommitRound = msg.LastCommitRound
			ps.PRS.LastCommit = nil
		}
		// We'll update the BitArray capacity later.
		ps.PRS.CatchupCommitRound = -1
		ps.PRS.CatchupCommit = nil
	}
}

// ApplyNewValidBlockMessage updates the peer state for the new valid block.
func (ps *PeerState) ApplyNewValidBlockMessage(msg *NewValidBlockMessage) {
	ps.mtx.Lock()
	defer ps.mtx.Unlock()

	if ps.PRS.Height != msg.Height {
		return
	}

	if ps.PRS.Round != msg.Round && !msg.IsCommit {
		return
	}

	ps.PRS.ProposalBlockPartsHeader = msg.BlockPartsHeader
	ps.PRS.ProposalBlockParts = msg.BlockParts
}

// ApplyProposalPOLMessage updates the peer state for the new proposal POL.
func (ps *PeerState) ApplyProposalPOLMessage(msg *ProposalPOLMessage) {
	ps.mtx.Lock()
	defer ps.mtx.Unlock()

	if ps.PRS.Height != msg.Height {
		return
	}
	if ps.PRS.ProposalPOLRound != msg.ProposalPOLRound {
		return
	}

	// TODO: Merge onto existing ps.PRS.ProposalPOL?
	// We might have sent some prevotes in the meantime.
	ps.PRS.ProposalPOL = msg.ProposalPOL
}

// ApplyHasVoteMessage updates the peer state for the new vote.
func (ps *PeerState) ApplyHasVoteMessage(msg *HasVoteMessage) {
	ps.mtx.Lock()
	defer ps.mtx.Unlock()

	if ps.PRS.Height != msg.Height {
		return
	}

	ps.setHasVote(msg.Height, msg.Round, msg.Type, msg.Index)
}

// ApplyVoteSetBitsMessage updates the peer state for the bit-array of votes
// it claims to have for the corresponding BlockID.
// `ourVotes` is a BitArray of votes we have for msg.BlockID
// NOTE: if ourVotes is nil (e.g. msg.Height < rs.Height),
// we conservatively overwrite ps's votes w/ msg.Votes.
func (ps *PeerState) ApplyVoteSetBitsMessage(msg *VoteSetBitsMessage, ourVotes *bits.BitArray) {
	ps.mtx.Lock()
	defer ps.mtx.Unlock()

	votes := ps.getVoteBitArray(msg.Height, msg.Round, msg.Type)
	if votes != nil {
		if ourVotes == nil {
			votes.Update(msg.Votes)
		} else {
			otherVotes := votes.Sub(ourVotes)
			hasVotes := otherVotes.Or(msg.Votes)
			votes.Update(hasVotes)
		}
	}
}

// String returns a string representation of the PeerState
func (ps *PeerState) String() string {
	return ps.StringIndented("")
}

// StringIndented returns a string representation of the PeerState
func (ps *PeerState) StringIndented(indent string) string {
	ps.mtx.Lock()
	defer ps.mtx.Unlock()
	return fmt.Sprintf(`PeerState{
%s  Key        %v
%s  RoundState %v
%s  Stats      %v
%s}`,
		indent, ps.peer.ID(),
		indent, ps.PRS.StringIndented(indent+"  "),
		indent, ps.Stats,
		indent)
}

//-----------------------------------------------------------------------------
// Messages

// Message is a message that can be sent and received on the Reactor
type Message interface {
	ValidateBasic() error
}

func RegisterMessages(cdc *amino.Codec) {
	cdc.RegisterInterface((*Message)(nil), nil)
	cdc.RegisterConcrete(&NewRoundStepMessage{}, "tendermint/NewRoundStepMessage", nil)
	cdc.RegisterConcrete(&NewValidBlockMessage{}, "tendermint/NewValidBlockMessage", nil)
	cdc.RegisterConcrete(&ProposalMessage{}, "tendermint/Proposal", nil)
	cdc.RegisterConcrete(&ProposalPOLMessage{}, "tendermint/ProposalPOL", nil)
	cdc.RegisterConcrete(&BlockPartMessage{}, "tendermint/BlockPart", nil)
	cdc.RegisterConcrete(&VoteMessage{}, "tendermint/Vote", nil)
	cdc.RegisterConcrete(&HasVoteMessage{}, "tendermint/HasVote", nil)
	cdc.RegisterConcrete(&VoteSetMaj23Message{}, "tendermint/VoteSetMaj23", nil)
	cdc.RegisterConcrete(&VoteSetBitsMessage{}, "tendermint/VoteSetBits", nil)
}

func decodeMsg(bz []byte) (msg Message, err error) {
	if len(bz) > maxMsgSize {
		return msg, fmt.Errorf("msg exceeds max size (%d > %d)", len(bz), maxMsgSize)
	}
	err = cdc.UnmarshalBinaryBare(bz, &msg)
	return
}

//-------------------------------------

// NewRoundStepMessage is sent for every step taken in the ConsensusState.
// For every height/round/step transition
type NewRoundStepMessage struct {
	Height                int64
	Round                 int32
	Step                  cstypes.RoundStepType
	SecondsSinceStartTime int
	LastCommitRound       int32
}

// ValidateBasic performs basic validation.
func (m *NewRoundStepMessage) ValidateBasic() error {
	if m.Height < 0 {
		return errors.New("negative Height")
	}
	if m.Round < 0 {
		return errors.New("negative Round")
	}
	if !m.Step.IsValid() {
		return errors.New("invalid Step")
	}

	// NOTE: SecondsSinceStartTime may be negative

	if (m.Height == 1 && m.LastCommitRound != -1) ||
		(m.Height > 1 && m.LastCommitRound < -1) { // TODO: #2737 LastCommitRound should always be >= 0 for heights > 1
		return errors.New("invalid LastCommitRound (for 1st block: -1, for others: >= 0)")
	}
	return nil
}

// String returns a string representation.
func (m *NewRoundStepMessage) String() string {
	return fmt.Sprintf("[NewRoundStep H:%v R:%v S:%v LCR:%v]",
		m.Height, m.Round, m.Step, m.LastCommitRound)
}

//-------------------------------------

// NewValidBlockMessage is sent when a validator observes a valid block B in some round r,
//i.e., there is a Proposal for block B and 2/3+ prevotes for the block B in the round r.
// In case the block is also committed, then IsCommit flag is set to true.
type NewValidBlockMessage struct {
	Height           int64
	Round            int32
	BlockPartsHeader types.PartSetHeader
	BlockParts       *bits.BitArray
	IsCommit         bool
}

// ValidateBasic performs basic validation.
func (m *NewValidBlockMessage) ValidateBasic() error {
	if m.Height < 0 {
		return errors.New("negative Height")
	}
	if m.Round < 0 {
		return errors.New("negative Round")
	}
	if err := m.BlockPartsHeader.ValidateBasic(); err != nil {
		return fmt.Errorf("wrong BlockPartsHeader: %v", err)
	}
	if m.BlockParts.Size() == 0 {
		return errors.New("empty blockParts")
	}
	if m.BlockParts.Size() != int(m.BlockPartsHeader.Total) {
		return fmt.Errorf("blockParts bit array size %d not equal to BlockPartsHeader.Total %d",
			m.BlockParts.Size(),
			m.BlockPartsHeader.Total)
	}
	if m.BlockParts.Size() > int(types.MaxBlockPartsCount) {
		return errors.Errorf("blockParts bit array is too big: %d, max: %d", m.BlockParts.Size(), types.MaxBlockPartsCount)
	}
	return nil
}

// String returns a string representation.
func (m *NewValidBlockMessage) String() string {
	return fmt.Sprintf("[ValidBlockMessage H:%v R:%v BP:%v BA:%v IsCommit:%v]",
		m.Height, m.Round, m.BlockPartsHeader, m.BlockParts, m.IsCommit)
}

//-------------------------------------

// ProposalMessage is sent when a new block is proposed.
type ProposalMessage struct {
	Proposal *types.Proposal
}

// ValidateBasic performs basic validation.
func (m *ProposalMessage) ValidateBasic() error {
	return m.Proposal.ValidateBasic()
}

// String returns a string representation.
func (m *ProposalMessage) String() string {
	return fmt.Sprintf("[Proposal %v]", m.Proposal)
}

//-------------------------------------

// ProposalPOLMessage is sent when a previous proposal is re-proposed.
type ProposalPOLMessage struct {
	Height           int64
	ProposalPOLRound int32
	ProposalPOL      *bits.BitArray
}

// ValidateBasic performs basic validation.
func (m *ProposalPOLMessage) ValidateBasic() error {
	if m.Height < 0 {
		return errors.New("negative Height")
	}
	if m.ProposalPOLRound < 0 {
		return errors.New("negative ProposalPOLRound")
	}
	if m.ProposalPOL.Size() == 0 {
		return errors.New("empty ProposalPOL bit array")
	}
	if m.ProposalPOL.Size() > types.MaxVotesCount {
		return errors.Errorf("ProposalPOL bit array is too big: %d, max: %d", m.ProposalPOL.Size(), types.MaxVotesCount)
	}
	return nil
}

// String returns a string representation.
func (m *ProposalPOLMessage) String() string {
	return fmt.Sprintf("[ProposalPOL H:%v POLR:%v POL:%v]", m.Height, m.ProposalPOLRound, m.ProposalPOL)
}

//-------------------------------------

// BlockPartMessage is sent when gossipping a piece of the proposed block.
type BlockPartMessage struct {
	Height int64
	Round  int32
	Part   *types.Part
}

// ValidateBasic performs basic validation.
func (m *BlockPartMessage) ValidateBasic() error {
	if m.Height < 0 {
		return errors.New("negative Height")
	}
	if m.Round < 0 {
		return errors.New("negative Round")
	}
	if err := m.Part.ValidateBasic(); err != nil {
		return fmt.Errorf("wrong Part: %v", err)
	}
	return nil
}

// String returns a string representation.
func (m *BlockPartMessage) String() string {
	return fmt.Sprintf("[BlockPart H:%v R:%v P:%v]", m.Height, m.Round, m.Part)
}

//-------------------------------------

// VoteMessage is sent when voting for a proposal (or lack thereof).
type VoteMessage struct {
	Vote *types.Vote
}

// ValidateBasic performs basic validation.
func (m *VoteMessage) ValidateBasic() error {
	return m.Vote.ValidateBasic()
}

// String returns a string representation.
func (m *VoteMessage) String() string {
	return fmt.Sprintf("[Vote %v]", m.Vote)
}

//-------------------------------------

// HasVoteMessage is sent to indicate that a particular vote has been received.
type HasVoteMessage struct {
	Height int64
	Round  int32
<<<<<<< HEAD
	Type   types.SignedMsgType
=======
	Type   tmproto.SignedMsgType
>>>>>>> 630c871b
	Index  uint32
}

// ValidateBasic performs basic validation.
func (m *HasVoteMessage) ValidateBasic() error {
	if m.Height < 0 {
		return errors.New("negative Height")
	}
	if m.Round < 0 {
		return errors.New("negative Round")
	}
	if !types.IsVoteTypeValid(m.Type) {
		return errors.New("invalid Type")
	}
	return nil
}

// String returns a string representation.
func (m *HasVoteMessage) String() string {
	return fmt.Sprintf("[HasVote VI:%v V:{%v/%02d/%v}]", m.Index, m.Height, m.Round, m.Type)
}

//-------------------------------------

// VoteSetMaj23Message is sent to indicate that a given BlockID has seen +2/3 votes.
type VoteSetMaj23Message struct {
	Height  int64
	Round   int32
<<<<<<< HEAD
	Type    types.SignedMsgType
=======
	Type    tmproto.SignedMsgType
>>>>>>> 630c871b
	BlockID types.BlockID
}

// ValidateBasic performs basic validation.
func (m *VoteSetMaj23Message) ValidateBasic() error {
	if m.Height < 0 {
		return errors.New("negative Height")
	}
	if m.Round < 0 {
		return errors.New("negative Round")
	}
	if !types.IsVoteTypeValid(m.Type) {
		return errors.New("invalid Type")
	}
	if err := m.BlockID.ValidateBasic(); err != nil {
		return fmt.Errorf("wrong BlockID: %v", err)
	}
	return nil
}

// String returns a string representation.
func (m *VoteSetMaj23Message) String() string {
	return fmt.Sprintf("[VSM23 %v/%02d/%v %v]", m.Height, m.Round, m.Type, m.BlockID)
}

//-------------------------------------

// VoteSetBitsMessage is sent to communicate the bit-array of votes seen for the BlockID.
type VoteSetBitsMessage struct {
	Height  int64
	Round   int32
<<<<<<< HEAD
	Type    types.SignedMsgType
=======
	Type    tmproto.SignedMsgType
>>>>>>> 630c871b
	BlockID types.BlockID
	Votes   *bits.BitArray
}

// ValidateBasic performs basic validation.
func (m *VoteSetBitsMessage) ValidateBasic() error {
	if m.Height < 0 {
		return errors.New("negative Height")
	}
	if m.Round < 0 {
		return errors.New("negative Round")
	}
	if !types.IsVoteTypeValid(m.Type) {
		return errors.New("invalid Type")
	}
	if err := m.BlockID.ValidateBasic(); err != nil {
		return fmt.Errorf("wrong BlockID: %v", err)
	}
	// NOTE: Votes.Size() can be zero if the node does not have any
	if m.Votes.Size() > types.MaxVotesCount {
		return fmt.Errorf("votes bit array is too big: %d, max: %d", m.Votes.Size(), types.MaxVotesCount)
	}
	return nil
}

// String returns a string representation.
func (m *VoteSetBitsMessage) String() string {
	return fmt.Sprintf("[VSB %v/%02d/%v %v %v]", m.Height, m.Round, m.Type, m.BlockID, m.Votes)
}

//-------------------------------------<|MERGE_RESOLUTION|>--- conflicted
+++ resolved
@@ -1075,11 +1075,7 @@
 	return nil, false
 }
 
-<<<<<<< HEAD
-func (ps *PeerState) getVoteBitArray(height int64, round int32, votesType types.SignedMsgType) *bits.BitArray {
-=======
 func (ps *PeerState) getVoteBitArray(height int64, round int32, votesType tmproto.SignedMsgType) *bits.BitArray {
->>>>>>> 630c871b
 	if !types.IsVoteTypeValid(votesType) {
 		return nil
 	}
@@ -1231,11 +1227,7 @@
 	ps.setHasVote(vote.Height, vote.Round, vote.Type, vote.ValidatorIndex)
 }
 
-<<<<<<< HEAD
-func (ps *PeerState) setHasVote(height int64, round int32, voteType types.SignedMsgType, index uint32) {
-=======
 func (ps *PeerState) setHasVote(height int64, round int32, voteType tmproto.SignedMsgType, index uint32) {
->>>>>>> 630c871b
 	logger := ps.logger.With(
 		"peerH/R",
 		fmt.Sprintf("%d/%d", ps.PRS.Height, ps.PRS.Round),
@@ -1601,11 +1593,7 @@
 type HasVoteMessage struct {
 	Height int64
 	Round  int32
-<<<<<<< HEAD
-	Type   types.SignedMsgType
-=======
 	Type   tmproto.SignedMsgType
->>>>>>> 630c871b
 	Index  uint32
 }
 
@@ -1634,11 +1622,7 @@
 type VoteSetMaj23Message struct {
 	Height  int64
 	Round   int32
-<<<<<<< HEAD
-	Type    types.SignedMsgType
-=======
 	Type    tmproto.SignedMsgType
->>>>>>> 630c871b
 	BlockID types.BlockID
 }
 
@@ -1670,11 +1654,7 @@
 type VoteSetBitsMessage struct {
 	Height  int64
 	Round   int32
-<<<<<<< HEAD
-	Type    types.SignedMsgType
-=======
 	Type    tmproto.SignedMsgType
->>>>>>> 630c871b
 	BlockID types.BlockID
 	Votes   *bits.BitArray
 }
