package consensus

import (
	"context"
	"fmt"
	"os"
	"path"
	"runtime"
	"runtime/pprof"
	"sync"
	"testing"
	"time"

	"github.com/stretchr/testify/assert"
	"github.com/stretchr/testify/require"

	dbm "github.com/tendermint/tm-db"

	abcicli "github.com/tendermint/tendermint/abci/client"
	"github.com/tendermint/tendermint/abci/example/kvstore"
	abci "github.com/tendermint/tendermint/abci/types"
	cfg "github.com/tendermint/tendermint/config"
	cstypes "github.com/tendermint/tendermint/consensus/types"
	"github.com/tendermint/tendermint/crypto/tmhash"
	"github.com/tendermint/tendermint/libs/bits"
	"github.com/tendermint/tendermint/libs/bytes"
	"github.com/tendermint/tendermint/libs/log"
	mempl "github.com/tendermint/tendermint/mempool"
	"github.com/tendermint/tendermint/p2p"
	"github.com/tendermint/tendermint/p2p/mock"
	tmproto "github.com/tendermint/tendermint/proto/types"
	sm "github.com/tendermint/tendermint/state"
	"github.com/tendermint/tendermint/store"
	"github.com/tendermint/tendermint/types"
)

//----------------------------------------------
// in-process testnets

func startConsensusNet(t *testing.T, css []*State, n int) (
	[]*Reactor,
	[]types.Subscription,
	[]*types.EventBus,
) {
	reactors := make([]*Reactor, n)
	blocksSubs := make([]types.Subscription, 0)
	eventBuses := make([]*types.EventBus, n)
	for i := 0; i < n; i++ {
		/*logger, err := tmflags.ParseLogLevel("consensus:info,*:error", logger, "info")
		if err != nil {	t.Fatal(err)}*/
		reactors[i] = NewReactor(css[i], true) // so we dont start the consensus states
		reactors[i].SetLogger(css[i].Logger)

		// eventBus is already started with the cs
		eventBuses[i] = css[i].eventBus
		reactors[i].SetEventBus(eventBuses[i])

		blocksSub, err := eventBuses[i].Subscribe(context.Background(), testSubscriber, types.EventQueryNewBlock)
		require.NoError(t, err)
		blocksSubs = append(blocksSubs, blocksSub)

		if css[i].state.LastBlockHeight == 0 { //simulate handle initChain in handshake
			sm.SaveState(css[i].blockExec.DB(), css[i].state)
		}
	}
	// make connected switches and start all reactors
	p2p.MakeConnectedSwitches(config.P2P, n, func(i int, s *p2p.Switch) *p2p.Switch {
		s.AddReactor("CONSENSUS", reactors[i])
		s.SetLogger(reactors[i].conS.Logger.With("module", "p2p"))
		return s
	}, p2p.Connect2Switches)

	// now that everyone is connected,  start the state machines
	// If we started the state machines before everyone was connected,
	// we'd block when the cs fires NewBlockEvent and the peers are trying to start their reactors
	// TODO: is this still true with new pubsub?
	for i := 0; i < n; i++ {
		s := reactors[i].conS.GetState()
		reactors[i].SwitchToConsensus(s, 0)
	}
	return reactors, blocksSubs, eventBuses
}

func stopConsensusNet(logger log.Logger, reactors []*Reactor, eventBuses []*types.EventBus) {
	logger.Info("stopConsensusNet", "n", len(reactors))
	for i, r := range reactors {
		logger.Info("stopConsensusNet: Stopping Reactor", "i", i)
		r.Switch.Stop()
	}
	for i, b := range eventBuses {
		logger.Info("stopConsensusNet: Stopping eventBus", "i", i)
		b.Stop()
	}
	logger.Info("stopConsensusNet: DONE", "n", len(reactors))
}

// Ensure a testnet makes blocks
func TestReactorBasic(t *testing.T) {
	N := 4
	css, cleanup := randConsensusNet(N, "consensus_reactor_test", newMockTickerFunc(true), newCounter)
	defer cleanup()
	reactors, blocksSubs, eventBuses := startConsensusNet(t, css, N)
	defer stopConsensusNet(log.TestingLogger(), reactors, eventBuses)
	// wait till everyone makes the first new block
	timeoutWaitGroup(t, N, func(j int) {
		<-blocksSubs[j].Out()
	}, css)
}

// Ensure we can process blocks with evidence
func TestReactorWithEvidence(t *testing.T) {
	types.RegisterMockEvidences(cdc)
	types.RegisterMockEvidences(types.GetCodec())

	nValidators := 4
	testName := "consensus_reactor_test"
	tickerFunc := newMockTickerFunc(true)
	appFunc := newCounter

	// heed the advice from https://www.sandimetz.com/blog/2016/1/20/the-wrong-abstraction
	// to unroll unwieldy abstractions. Here we duplicate the code from:
	// css := randConsensusNet(N, "consensus_reactor_test", newMockTickerFunc(true), newCounter)

	genDoc, privVals := randGenesisDoc(nValidators, false, 30)
	css := make([]*State, nValidators)
	logger := consensusLogger()
	for i := 0; i < nValidators; i++ {
		stateDB := dbm.NewMemDB() // each state needs its own db
		state, _ := sm.LoadStateFromDBOrGenesisDoc(stateDB, genDoc)
		thisConfig := ResetConfig(fmt.Sprintf("%s_%d", testName, i))
		defer os.RemoveAll(thisConfig.RootDir)
		ensureDir(path.Dir(thisConfig.Consensus.WalFile()), 0700) // dir for wal
		app := appFunc()
		vals := types.TM2PB.ValidatorUpdates(state.Validators)
		app.InitChain(abci.RequestInitChain{Validators: vals})

		pv := privVals[i]
		// duplicate code from:
		// css[i] = newStateWithConfig(thisConfig, state, privVals[i], app)

		blockDB := dbm.NewMemDB()
		blockStore := store.NewBlockStore(blockDB)

		// one for mempool, one for consensus
		mtx := new(sync.Mutex)
		proxyAppConnMem := abcicli.NewLocalClient(mtx, app)
		proxyAppConnCon := abcicli.NewLocalClient(mtx, app)

		// Make Mempool
		mempool := mempl.NewCListMempool(thisConfig.Mempool, proxyAppConnMem, 0)
		mempool.SetLogger(log.TestingLogger().With("module", "mempool"))
		if thisConfig.Consensus.WaitForTxs() {
			mempool.EnableTxsAvailable()
		}

		// mock the evidence pool
		// everyone includes evidence of another double signing
		vIdx := (i + 1) % nValidators
		pubKey, err := privVals[vIdx].GetPubKey()
		require.NoError(t, err)
		evpool := newMockEvidencePool(pubKey.Address())

		// Make State
		blockExec := sm.NewBlockExecutor(stateDB, log.TestingLogger(), proxyAppConnCon, mempool, evpool)
		cs := NewState(thisConfig.Consensus, state, blockExec, blockStore, mempool, evpool)
		cs.SetLogger(log.TestingLogger().With("module", "consensus"))
		cs.SetPrivValidator(pv)

		eventBus := types.NewEventBus()
		eventBus.SetLogger(log.TestingLogger().With("module", "events"))
		eventBus.Start()
		cs.SetEventBus(eventBus)

		cs.SetTimeoutTicker(tickerFunc())
		cs.SetLogger(logger.With("validator", i, "module", "consensus"))

		css[i] = cs
	}

	reactors, blocksSubs, eventBuses := startConsensusNet(t, css, nValidators)
	defer stopConsensusNet(log.TestingLogger(), reactors, eventBuses)

	// wait till everyone makes the first new block with no evidence
	timeoutWaitGroup(t, nValidators, func(j int) {
		msg := <-blocksSubs[j].Out()
		block := msg.Data().(types.EventDataNewBlock).Block
		assert.True(t, len(block.Evidence.Evidence) == 0)
	}, css)

	// second block should have evidence
	timeoutWaitGroup(t, nValidators, func(j int) {
		msg := <-blocksSubs[j].Out()
		block := msg.Data().(types.EventDataNewBlock).Block
		assert.True(t, len(block.Evidence.Evidence) > 0)
	}, css)
}

// mock evidence pool returns no evidence for block 1,
// and returnes one piece for all higher blocks. The one piece
// is for a given validator at block 1.
type mockEvidencePool struct {
	height int
	ev     []types.Evidence
}

func newMockEvidencePool(val []byte) *mockEvidencePool {
	return &mockEvidencePool{
		ev: []types.Evidence{types.NewMockEvidence(1, time.Now().UTC(), 1, val)},
	}
}

// NOTE: maxBytes is ignored
func (m *mockEvidencePool) PendingEvidence(maxBytes int64) []types.Evidence {
	if m.height > 0 {
		return m.ev
	}
	return nil
}
func (m *mockEvidencePool) AddEvidence(types.Evidence) error { return nil }
func (m *mockEvidencePool) Update(block *types.Block, state sm.State) {
	if m.height > 0 {
		if len(block.Evidence.Evidence) == 0 {
			panic("block has no evidence")
		}
	}
	m.height++
}
func (m *mockEvidencePool) IsCommitted(types.Evidence) bool { return false }

//------------------------------------

// Ensure a testnet makes blocks when there are txs
func TestReactorCreatesBlockWhenEmptyBlocksFalse(t *testing.T) {
	N := 4
	css, cleanup := randConsensusNet(N, "consensus_reactor_test", newMockTickerFunc(true), newCounter,
		func(c *cfg.Config) {
			c.Consensus.CreateEmptyBlocks = false
		})
	defer cleanup()
	reactors, blocksSubs, eventBuses := startConsensusNet(t, css, N)
	defer stopConsensusNet(log.TestingLogger(), reactors, eventBuses)

	// send a tx
	if err := assertMempool(css[3].txNotifier).CheckTx([]byte{1, 2, 3}, nil, mempl.TxInfo{}); err != nil {
		t.Error(err)
	}

	// wait till everyone makes the first new block
	timeoutWaitGroup(t, N, func(j int) {
		<-blocksSubs[j].Out()
	}, css)
}

func TestReactorReceiveDoesNotPanicIfAddPeerHasntBeenCalledYet(t *testing.T) {
	N := 1
	css, cleanup := randConsensusNet(N, "consensus_reactor_test", newMockTickerFunc(true), newCounter)
	defer cleanup()
	reactors, _, eventBuses := startConsensusNet(t, css, N)
	defer stopConsensusNet(log.TestingLogger(), reactors, eventBuses)

	var (
		reactor = reactors[0]
		peer    = mock.NewPeer(nil)
		msg     = cdc.MustMarshalBinaryBare(&HasVoteMessage{Height: 1,
<<<<<<< HEAD
			Round: 1, Index: 1, Type: types.PrevoteType})
=======
			Round: 1, Index: 1, Type: tmproto.PrevoteType})
>>>>>>> 630c871b
	)

	reactor.InitPeer(peer)

	// simulate switch calling Receive before AddPeer
	assert.NotPanics(t, func() {
		reactor.Receive(StateChannel, peer, msg)
		reactor.AddPeer(peer)
	})
}

func TestReactorReceivePanicsIfInitPeerHasntBeenCalledYet(t *testing.T) {
	N := 1
	css, cleanup := randConsensusNet(N, "consensus_reactor_test", newMockTickerFunc(true), newCounter)
	defer cleanup()
	reactors, _, eventBuses := startConsensusNet(t, css, N)
	defer stopConsensusNet(log.TestingLogger(), reactors, eventBuses)

	var (
		reactor = reactors[0]
		peer    = mock.NewPeer(nil)
		msg     = cdc.MustMarshalBinaryBare(&HasVoteMessage{Height: 1,
<<<<<<< HEAD
			Round: 1, Index: 1, Type: types.PrevoteType})
=======
			Round: 1, Index: 1, Type: tmproto.PrevoteType})
>>>>>>> 630c871b
	)

	// we should call InitPeer here

	// simulate switch calling Receive before AddPeer
	assert.Panics(t, func() {
		reactor.Receive(StateChannel, peer, msg)
	})
}

// Test we record stats about votes and block parts from other peers.
func TestReactorRecordsVotesAndBlockParts(t *testing.T) {
	N := 4
	css, cleanup := randConsensusNet(N, "consensus_reactor_test", newMockTickerFunc(true), newCounter)
	defer cleanup()
	reactors, blocksSubs, eventBuses := startConsensusNet(t, css, N)
	defer stopConsensusNet(log.TestingLogger(), reactors, eventBuses)

	// wait till everyone makes the first new block
	timeoutWaitGroup(t, N, func(j int) {
		<-blocksSubs[j].Out()
	}, css)

	// Get peer
	peer := reactors[1].Switch.Peers().List()[0]
	// Get peer state
	ps := peer.Get(types.PeerStateKey).(*PeerState)

	assert.Equal(t, true, ps.VotesSent() > 0, "number of votes sent should have increased")
	assert.Equal(t, true, ps.BlockPartsSent() > 0, "number of votes sent should have increased")
}

//-------------------------------------------------------------
// ensure we can make blocks despite cycling a validator set

func TestReactorVotingPowerChange(t *testing.T) {
	nVals := 4
	logger := log.TestingLogger()
	css, cleanup := randConsensusNet(
		nVals,
		"consensus_voting_power_changes_test",
		newMockTickerFunc(true),
		newPersistentKVStore)
	defer cleanup()
	reactors, blocksSubs, eventBuses := startConsensusNet(t, css, nVals)
	defer stopConsensusNet(logger, reactors, eventBuses)

	// map of active validators
	activeVals := make(map[string]struct{})
	for i := 0; i < nVals; i++ {
		pubKey, err := css[i].privValidator.GetPubKey()
		require.NoError(t, err)
		addr := pubKey.Address()
		activeVals[string(addr)] = struct{}{}
	}

	// wait till everyone makes block 1
	timeoutWaitGroup(t, nVals, func(j int) {
		<-blocksSubs[j].Out()
	}, css)

	//---------------------------------------------------------------------------
	logger.Debug("---------------------------- Testing changing the voting power of one validator a few times")

	val1PubKey, err := css[0].privValidator.GetPubKey()
	require.NoError(t, err)
	val1PubKeyABCI := types.TM2PB.PubKey(val1PubKey)
	updateValidatorTx := kvstore.MakeValSetChangeTx(val1PubKeyABCI, 25)
	previousTotalVotingPower := css[0].GetRoundState().LastValidators.TotalVotingPower()

	waitForAndValidateBlock(t, nVals, activeVals, blocksSubs, css, updateValidatorTx)
	waitForAndValidateBlockWithTx(t, nVals, activeVals, blocksSubs, css, updateValidatorTx)
	waitForAndValidateBlock(t, nVals, activeVals, blocksSubs, css)
	waitForAndValidateBlock(t, nVals, activeVals, blocksSubs, css)

	if css[0].GetRoundState().LastValidators.TotalVotingPower() == previousTotalVotingPower {
		t.Fatalf(
			"expected voting power to change (before: %d, after: %d)",
			previousTotalVotingPower,
			css[0].GetRoundState().LastValidators.TotalVotingPower())
	}

	updateValidatorTx = kvstore.MakeValSetChangeTx(val1PubKeyABCI, 2)
	previousTotalVotingPower = css[0].GetRoundState().LastValidators.TotalVotingPower()

	waitForAndValidateBlock(t, nVals, activeVals, blocksSubs, css, updateValidatorTx)
	waitForAndValidateBlockWithTx(t, nVals, activeVals, blocksSubs, css, updateValidatorTx)
	waitForAndValidateBlock(t, nVals, activeVals, blocksSubs, css)
	waitForAndValidateBlock(t, nVals, activeVals, blocksSubs, css)

	if css[0].GetRoundState().LastValidators.TotalVotingPower() == previousTotalVotingPower {
		t.Fatalf(
			"expected voting power to change (before: %d, after: %d)",
			previousTotalVotingPower,
			css[0].GetRoundState().LastValidators.TotalVotingPower())
	}

	updateValidatorTx = kvstore.MakeValSetChangeTx(val1PubKeyABCI, 26)
	previousTotalVotingPower = css[0].GetRoundState().LastValidators.TotalVotingPower()

	waitForAndValidateBlock(t, nVals, activeVals, blocksSubs, css, updateValidatorTx)
	waitForAndValidateBlockWithTx(t, nVals, activeVals, blocksSubs, css, updateValidatorTx)
	waitForAndValidateBlock(t, nVals, activeVals, blocksSubs, css)
	waitForAndValidateBlock(t, nVals, activeVals, blocksSubs, css)

	if css[0].GetRoundState().LastValidators.TotalVotingPower() == previousTotalVotingPower {
		t.Fatalf(
			"expected voting power to change (before: %d, after: %d)",
			previousTotalVotingPower,
			css[0].GetRoundState().LastValidators.TotalVotingPower())
	}
}

func TestReactorValidatorSetChanges(t *testing.T) {
	nPeers := 7
	nVals := 4
	css, _, _, cleanup := randConsensusNetWithPeers(
		nVals,
		nPeers,
		"consensus_val_set_changes_test",
		newMockTickerFunc(true),
		newPersistentKVStoreWithPath)

	defer cleanup()
	logger := log.TestingLogger()

	reactors, blocksSubs, eventBuses := startConsensusNet(t, css, nPeers)
	defer stopConsensusNet(logger, reactors, eventBuses)

	// map of active validators
	activeVals := make(map[string]struct{})
	for i := 0; i < nVals; i++ {
		pubKey, err := css[i].privValidator.GetPubKey()
		require.NoError(t, err)
		activeVals[string(pubKey.Address())] = struct{}{}
	}

	// wait till everyone makes block 1
	timeoutWaitGroup(t, nPeers, func(j int) {
		<-blocksSubs[j].Out()
	}, css)

	//---------------------------------------------------------------------------
	logger.Info("---------------------------- Testing adding one validator")

	newValidatorPubKey1, err := css[nVals].privValidator.GetPubKey()
	require.NoError(t, err)
	valPubKey1ABCI := types.TM2PB.PubKey(newValidatorPubKey1)
	newValidatorTx1 := kvstore.MakeValSetChangeTx(valPubKey1ABCI, testMinPower)

	// wait till everyone makes block 2
	// ensure the commit includes all validators
	// send newValTx to change vals in block 3
	waitForAndValidateBlock(t, nPeers, activeVals, blocksSubs, css, newValidatorTx1)

	// wait till everyone makes block 3.
	// it includes the commit for block 2, which is by the original validator set
	waitForAndValidateBlockWithTx(t, nPeers, activeVals, blocksSubs, css, newValidatorTx1)

	// wait till everyone makes block 4.
	// it includes the commit for block 3, which is by the original validator set
	waitForAndValidateBlock(t, nPeers, activeVals, blocksSubs, css)

	// the commits for block 4 should be with the updated validator set
	activeVals[string(newValidatorPubKey1.Address())] = struct{}{}

	// wait till everyone makes block 5
	// it includes the commit for block 4, which should have the updated validator set
	waitForBlockWithUpdatedValsAndValidateIt(t, nPeers, activeVals, blocksSubs, css)

	//---------------------------------------------------------------------------
	logger.Info("---------------------------- Testing changing the voting power of one validator")

	updateValidatorPubKey1, err := css[nVals].privValidator.GetPubKey()
	require.NoError(t, err)
	updatePubKey1ABCI := types.TM2PB.PubKey(updateValidatorPubKey1)
	updateValidatorTx1 := kvstore.MakeValSetChangeTx(updatePubKey1ABCI, 25)
	previousTotalVotingPower := css[nVals].GetRoundState().LastValidators.TotalVotingPower()

	waitForAndValidateBlock(t, nPeers, activeVals, blocksSubs, css, updateValidatorTx1)
	waitForAndValidateBlockWithTx(t, nPeers, activeVals, blocksSubs, css, updateValidatorTx1)
	waitForAndValidateBlock(t, nPeers, activeVals, blocksSubs, css)
	waitForBlockWithUpdatedValsAndValidateIt(t, nPeers, activeVals, blocksSubs, css)

	if css[nVals].GetRoundState().LastValidators.TotalVotingPower() == previousTotalVotingPower {
		t.Errorf(
			"expected voting power to change (before: %d, after: %d)",
			previousTotalVotingPower,
			css[nVals].GetRoundState().LastValidators.TotalVotingPower())
	}

	//---------------------------------------------------------------------------
	logger.Info("---------------------------- Testing adding two validators at once")

	newValidatorPubKey2, err := css[nVals+1].privValidator.GetPubKey()
	require.NoError(t, err)
	newVal2ABCI := types.TM2PB.PubKey(newValidatorPubKey2)
	newValidatorTx2 := kvstore.MakeValSetChangeTx(newVal2ABCI, testMinPower)

	newValidatorPubKey3, err := css[nVals+2].privValidator.GetPubKey()
	require.NoError(t, err)
	newVal3ABCI := types.TM2PB.PubKey(newValidatorPubKey3)
	newValidatorTx3 := kvstore.MakeValSetChangeTx(newVal3ABCI, testMinPower)

	waitForAndValidateBlock(t, nPeers, activeVals, blocksSubs, css, newValidatorTx2, newValidatorTx3)
	waitForAndValidateBlockWithTx(t, nPeers, activeVals, blocksSubs, css, newValidatorTx2, newValidatorTx3)
	waitForAndValidateBlock(t, nPeers, activeVals, blocksSubs, css)
	activeVals[string(newValidatorPubKey2.Address())] = struct{}{}
	activeVals[string(newValidatorPubKey3.Address())] = struct{}{}
	waitForBlockWithUpdatedValsAndValidateIt(t, nPeers, activeVals, blocksSubs, css)

	//---------------------------------------------------------------------------
	logger.Info("---------------------------- Testing removing two validators at once")

	removeValidatorTx2 := kvstore.MakeValSetChangeTx(newVal2ABCI, 0)
	removeValidatorTx3 := kvstore.MakeValSetChangeTx(newVal3ABCI, 0)

	waitForAndValidateBlock(t, nPeers, activeVals, blocksSubs, css, removeValidatorTx2, removeValidatorTx3)
	waitForAndValidateBlockWithTx(t, nPeers, activeVals, blocksSubs, css, removeValidatorTx2, removeValidatorTx3)
	waitForAndValidateBlock(t, nPeers, activeVals, blocksSubs, css)
	delete(activeVals, string(newValidatorPubKey2.Address()))
	delete(activeVals, string(newValidatorPubKey3.Address()))
	waitForBlockWithUpdatedValsAndValidateIt(t, nPeers, activeVals, blocksSubs, css)
}

// Check we can make blocks with skip_timeout_commit=false
func TestReactorWithTimeoutCommit(t *testing.T) {
	N := 4
	css, cleanup := randConsensusNet(N, "consensus_reactor_with_timeout_commit_test", newMockTickerFunc(false), newCounter)
	defer cleanup()
	// override default SkipTimeoutCommit == true for tests
	for i := 0; i < N; i++ {
		css[i].config.SkipTimeoutCommit = false
	}

	reactors, blocksSubs, eventBuses := startConsensusNet(t, css, N-1)
	defer stopConsensusNet(log.TestingLogger(), reactors, eventBuses)

	// wait till everyone makes the first new block
	timeoutWaitGroup(t, N-1, func(j int) {
		<-blocksSubs[j].Out()
	}, css)
}

func waitForAndValidateBlock(
	t *testing.T,
	n int,
	activeVals map[string]struct{},
	blocksSubs []types.Subscription,
	css []*State,
	txs ...[]byte,
) {
	timeoutWaitGroup(t, n, func(j int) {
		css[j].Logger.Debug("waitForAndValidateBlock")
		msg := <-blocksSubs[j].Out()
		newBlock := msg.Data().(types.EventDataNewBlock).Block
		css[j].Logger.Debug("waitForAndValidateBlock: Got block", "height", newBlock.Height)
		err := validateBlock(newBlock, activeVals)
		assert.Nil(t, err)
		for _, tx := range txs {
			err := assertMempool(css[j].txNotifier).CheckTx(tx, nil, mempl.TxInfo{})
			assert.Nil(t, err)
		}
	}, css)
}

func waitForAndValidateBlockWithTx(
	t *testing.T,
	n int,
	activeVals map[string]struct{},
	blocksSubs []types.Subscription,
	css []*State,
	txs ...[]byte,
) {
	timeoutWaitGroup(t, n, func(j int) {
		ntxs := 0
	BLOCK_TX_LOOP:
		for {
			css[j].Logger.Debug("waitForAndValidateBlockWithTx", "ntxs", ntxs)
			msg := <-blocksSubs[j].Out()
			newBlock := msg.Data().(types.EventDataNewBlock).Block
			css[j].Logger.Debug("waitForAndValidateBlockWithTx: Got block", "height", newBlock.Height)
			err := validateBlock(newBlock, activeVals)
			assert.Nil(t, err)

			// check that txs match the txs we're waiting for.
			// note they could be spread over multiple blocks,
			// but they should be in order.
			for _, tx := range newBlock.Data.Txs {
				assert.EqualValues(t, txs[ntxs], tx)
				ntxs++
			}

			if ntxs == len(txs) {
				break BLOCK_TX_LOOP
			}
		}

	}, css)
}

func waitForBlockWithUpdatedValsAndValidateIt(
	t *testing.T,
	n int,
	updatedVals map[string]struct{},
	blocksSubs []types.Subscription,
	css []*State,
) {
	timeoutWaitGroup(t, n, func(j int) {

		var newBlock *types.Block
	LOOP:
		for {
			css[j].Logger.Debug("waitForBlockWithUpdatedValsAndValidateIt")
			msg := <-blocksSubs[j].Out()
			newBlock = msg.Data().(types.EventDataNewBlock).Block
			if newBlock.LastCommit.Size() == len(updatedVals) {
				css[j].Logger.Debug("waitForBlockWithUpdatedValsAndValidateIt: Got block", "height", newBlock.Height)
				break LOOP
			} else {
				css[j].Logger.Debug(
					"waitForBlockWithUpdatedValsAndValidateIt: Got block with no new validators. Skipping",
					"height",
					newBlock.Height)
			}
		}

		err := validateBlock(newBlock, updatedVals)
		assert.Nil(t, err)
	}, css)
}

// expects high synchrony!
func validateBlock(block *types.Block, activeVals map[string]struct{}) error {
	if block.LastCommit.Size() != len(activeVals) {
		return fmt.Errorf(
			"commit size doesn't match number of active validators. Got %d, expected %d",
			block.LastCommit.Size(),
			len(activeVals))
	}

	for _, commitSig := range block.LastCommit.Signatures {
		if _, ok := activeVals[string(commitSig.ValidatorAddress)]; !ok {
			return fmt.Errorf("found vote for inactive validator %X", commitSig.ValidatorAddress)
		}
	}
	return nil
}

func timeoutWaitGroup(t *testing.T, n int, f func(int), css []*State) {
	wg := new(sync.WaitGroup)
	wg.Add(n)
	for i := 0; i < n; i++ {
		go func(j int) {
			f(j)
			wg.Done()
		}(i)
	}

	done := make(chan struct{})
	go func() {
		wg.Wait()
		close(done)
	}()

	// we're running many nodes in-process, possibly in in a virtual machine,
	// and spewing debug messages - making a block could take a while,
	timeout := time.Second * 300

	select {
	case <-done:
	case <-time.After(timeout):
		for i, cs := range css {
			t.Log("#################")
			t.Log("Validator", i)
			t.Log(cs.GetRoundState())
			t.Log("")
		}
		os.Stdout.Write([]byte("pprof.Lookup('goroutine'):\n"))
		pprof.Lookup("goroutine").WriteTo(os.Stdout, 1)
		capture()
		panic("Timed out waiting for all validators to commit a block")
	}
}

func capture() {
	trace := make([]byte, 10240000)
	count := runtime.Stack(trace, true)
	fmt.Printf("Stack of %d bytes: %s\n", count, trace)
}

//-------------------------------------------------------------
// Ensure basic validation of structs is functioning

func TestNewRoundStepMessageValidateBasic(t *testing.T) {
	testCases := []struct { // nolint: maligned
		expectErr              bool
		messageRound           int32
		messageLastCommitRound int32
		messageHeight          int64
		testName               string
		messageStep            cstypes.RoundStepType
	}{
		{false, 0, 0, 0, "Valid Message", 0x01},
		{true, -1, 0, 0, "Invalid Message", 0x01},
		{true, 0, 0, -1, "Invalid Message", 0x01},
		{true, 0, 0, 1, "Invalid Message", 0x00},
		{true, 0, 0, 1, "Invalid Message", 0x00},
		{true, 0, -2, 2, "Invalid Message", 0x01},
	}

	for _, tc := range testCases {
		tc := tc
		t.Run(tc.testName, func(t *testing.T) {
			message := NewRoundStepMessage{
				Height:          tc.messageHeight,
				Round:           tc.messageRound,
				Step:            tc.messageStep,
				LastCommitRound: tc.messageLastCommitRound,
			}

			assert.Equal(t, tc.expectErr, message.ValidateBasic() != nil, "Validate Basic had an unexpected result")
		})
	}
}

func TestNewValidBlockMessageValidateBasic(t *testing.T) {
	testCases := []struct {
		malleateFn func(*NewValidBlockMessage)
		expErr     string
	}{
		{func(msg *NewValidBlockMessage) {}, ""},
		{func(msg *NewValidBlockMessage) { msg.Height = -1 }, "negative Height"},
		{func(msg *NewValidBlockMessage) { msg.Round = -1 }, "negative Round"},
		{
			func(msg *NewValidBlockMessage) { msg.BlockPartsHeader.Total = 2 },
			"blockParts bit array size 1 not equal to BlockPartsHeader.Total 2",
		},
		{
			func(msg *NewValidBlockMessage) { msg.BlockPartsHeader.Total = 0; msg.BlockParts = bits.NewBitArray(0) },
			"empty blockParts",
		},
		{
			func(msg *NewValidBlockMessage) { msg.BlockParts = bits.NewBitArray(int(types.MaxBlockPartsCount) + 1) },
			"blockParts bit array size 1602 not equal to BlockPartsHeader.Total 1",
		},
	}

	for i, tc := range testCases {
		tc := tc
		t.Run(fmt.Sprintf("#%d", i), func(t *testing.T) {
			msg := &NewValidBlockMessage{
				Height: 1,
				Round:  0,
				BlockPartsHeader: types.PartSetHeader{
					Total: 1,
				},
				BlockParts: bits.NewBitArray(1),
			}

			tc.malleateFn(msg)
			err := msg.ValidateBasic()
			if tc.expErr != "" && assert.Error(t, err) {
				assert.Contains(t, err.Error(), tc.expErr)
			}
		})
	}
}

func TestProposalPOLMessageValidateBasic(t *testing.T) {
	testCases := []struct {
		malleateFn func(*ProposalPOLMessage)
		expErr     string
	}{
		{func(msg *ProposalPOLMessage) {}, ""},
		{func(msg *ProposalPOLMessage) { msg.Height = -1 }, "negative Height"},
		{func(msg *ProposalPOLMessage) { msg.ProposalPOLRound = -1 }, "negative ProposalPOLRound"},
		{func(msg *ProposalPOLMessage) { msg.ProposalPOL = bits.NewBitArray(0) }, "empty ProposalPOL bit array"},
		{func(msg *ProposalPOLMessage) { msg.ProposalPOL = bits.NewBitArray(types.MaxVotesCount + 1) },
			"ProposalPOL bit array is too big: 10001, max: 10000"},
	}

	for i, tc := range testCases {
		tc := tc
		t.Run(fmt.Sprintf("#%d", i), func(t *testing.T) {
			msg := &ProposalPOLMessage{
				Height:           1,
				ProposalPOLRound: 1,
				ProposalPOL:      bits.NewBitArray(1),
			}

			tc.malleateFn(msg)
			err := msg.ValidateBasic()
			if tc.expErr != "" && assert.Error(t, err) {
				assert.Contains(t, err.Error(), tc.expErr)
			}
		})
	}
}

func TestBlockPartMessageValidateBasic(t *testing.T) {
	testPart := new(types.Part)
	testPart.Proof.LeafHash = tmhash.Sum([]byte("leaf"))
	testCases := []struct {
		testName      string
		messageHeight int64
		messageRound  int32
		messagePart   *types.Part
		expectErr     bool
	}{
		{"Valid Message", 0, 0, testPart, false},
		{"Invalid Message", -1, 0, testPart, true},
		{"Invalid Message", 0, -1, testPart, true},
	}

	for _, tc := range testCases {
		tc := tc
		t.Run(tc.testName, func(t *testing.T) {
			message := BlockPartMessage{
				Height: tc.messageHeight,
				Round:  tc.messageRound,
				Part:   tc.messagePart,
			}

			assert.Equal(t, tc.expectErr, message.ValidateBasic() != nil, "Validate Basic had an unexpected result")
		})
	}

	message := BlockPartMessage{Height: 0, Round: 0, Part: new(types.Part)}
	message.Part.Index = 1

	assert.Equal(t, true, message.ValidateBasic() != nil, "Validate Basic had an unexpected result")
}

func TestHasVoteMessageValidateBasic(t *testing.T) {
	const (
		validSignedMsgType   tmproto.SignedMsgType = 0x01
		invalidSignedMsgType tmproto.SignedMsgType = 0x03
	)

	testCases := []struct { // nolint: maligned
		expectErr     bool
		messageRound  int32
		messageIndex  uint32
		messageHeight int64
		testName      string
		messageType   tmproto.SignedMsgType
	}{
		{false, 0, 0, 0, "Valid Message", validSignedMsgType},
		{true, -1, 0, 0, "Invalid Message", validSignedMsgType},
		{true, 0, 0, 0, "Invalid Message", invalidSignedMsgType},
		{true, 0, 0, -1, "Invalid Message", validSignedMsgType},
	}

	for _, tc := range testCases {
		tc := tc
		t.Run(tc.testName, func(t *testing.T) {
			message := HasVoteMessage{
				Height: tc.messageHeight,
				Round:  tc.messageRound,
				Type:   tc.messageType,
				Index:  tc.messageIndex,
			}

			assert.Equal(t, tc.expectErr, message.ValidateBasic() != nil, "Validate Basic had an unexpected result")
		})
	}
}

func TestVoteSetMaj23MessageValidateBasic(t *testing.T) {
	const (
		validSignedMsgType   tmproto.SignedMsgType = 0x01
		invalidSignedMsgType tmproto.SignedMsgType = 0x03
	)

	validBlockID := types.BlockID{}
	invalidBlockID := types.BlockID{
		Hash: bytes.HexBytes{},
		PartsHeader: types.PartSetHeader{
			Total: 1,
			Hash:  []byte{0},
		},
	}

	testCases := []struct { // nolint: maligned
		expectErr      bool
		messageRound   int32
		messageHeight  int64
		testName       string
		messageType    tmproto.SignedMsgType
		messageBlockID types.BlockID
	}{
		{false, 0, 0, "Valid Message", validSignedMsgType, validBlockID},
		{true, -1, 0, "Invalid Message", validSignedMsgType, validBlockID},
		{true, 0, -1, "Invalid Message", validSignedMsgType, validBlockID},
		{true, 0, 0, "Invalid Message", invalidSignedMsgType, validBlockID},
		{true, 0, 0, "Invalid Message", validSignedMsgType, invalidBlockID},
	}

	for _, tc := range testCases {
		tc := tc
		t.Run(tc.testName, func(t *testing.T) {
			message := VoteSetMaj23Message{
				Height:  tc.messageHeight,
				Round:   tc.messageRound,
				Type:    tc.messageType,
				BlockID: tc.messageBlockID,
			}

			assert.Equal(t, tc.expectErr, message.ValidateBasic() != nil, "Validate Basic had an unexpected result")
		})
	}
}

func TestVoteSetBitsMessageValidateBasic(t *testing.T) {
	testCases := []struct { // nolint: maligned
		malleateFn func(*VoteSetBitsMessage)
		expErr     string
	}{
		{func(msg *VoteSetBitsMessage) {}, ""},
		{func(msg *VoteSetBitsMessage) { msg.Height = -1 }, "negative Height"},
		{func(msg *VoteSetBitsMessage) { msg.Round = -1 }, "negative Round"},
		{func(msg *VoteSetBitsMessage) { msg.Type = 0x03 }, "invalid Type"},
		{func(msg *VoteSetBitsMessage) {
			msg.BlockID = types.BlockID{
				Hash: bytes.HexBytes{},
				PartsHeader: types.PartSetHeader{
					Total: 1,
					Hash:  []byte{0},
				},
			}
		}, "wrong BlockID: wrong PartsHeader: Wrong Hash"},
		{func(msg *VoteSetBitsMessage) { msg.Votes = bits.NewBitArray(types.MaxVotesCount + 1) },
			"votes bit array is too big: 10001, max: 10000"},
	}

	for i, tc := range testCases {
		tc := tc
		t.Run(fmt.Sprintf("#%d", i), func(t *testing.T) {
			msg := &VoteSetBitsMessage{
				Height:  1,
				Round:   0,
				Type:    0x01,
				Votes:   bits.NewBitArray(1),
				BlockID: types.BlockID{},
			}

			tc.malleateFn(msg)
			err := msg.ValidateBasic()
			if tc.expErr != "" && assert.Error(t, err) {
				assert.Contains(t, err.Error(), tc.expErr)
			}
		})
	}
}<|MERGE_RESOLUTION|>--- conflicted
+++ resolved
@@ -262,11 +262,7 @@
 		reactor = reactors[0]
 		peer    = mock.NewPeer(nil)
 		msg     = cdc.MustMarshalBinaryBare(&HasVoteMessage{Height: 1,
-<<<<<<< HEAD
-			Round: 1, Index: 1, Type: types.PrevoteType})
-=======
 			Round: 1, Index: 1, Type: tmproto.PrevoteType})
->>>>>>> 630c871b
 	)
 
 	reactor.InitPeer(peer)
@@ -289,11 +285,7 @@
 		reactor = reactors[0]
 		peer    = mock.NewPeer(nil)
 		msg     = cdc.MustMarshalBinaryBare(&HasVoteMessage{Height: 1,
-<<<<<<< HEAD
-			Round: 1, Index: 1, Type: types.PrevoteType})
-=======
 			Round: 1, Index: 1, Type: tmproto.PrevoteType})
->>>>>>> 630c871b
 	)
 
 	// we should call InitPeer here
